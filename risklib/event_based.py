--- conflicted
+++ resolved
@@ -205,51 +205,6 @@
     return numpy.array(loss_ratios)
 
 
-<<<<<<< HEAD
-def _mean_based(vuln_function, gmf_set):
-    """Compute the set of loss ratios when the vulnerability function
-    has all the CVs (Coefficent of Variation) set to zero.
-
-    :param vuln_function: the vulnerability function used to
-        compute the loss ratios.
-    :type vuln_function: :py:class:`risklib.vulnerability_function.VulnerabilityFunction`
-    :param gmf_set: the set of ground motion
-        fields used to compute the loss ratios.
-    :type gmf_set: :py:class:`dict` with the following
-        keys:
-        **IMLs** - tuple of ground motion fields (float)
-        **TimeSpan** - time span parameter (float)
-        **TSES** - time representative of the Stochastic Event Set (float)
-    """
-
-    loss_ratios = []
-    retrieved = {}
-    imls = vuln_function.imls
-
-    # seems like with numpy you can only specify a single fill value
-    # if the x_new is outside the range. Here we need two different values,
-    # depending if the x_new is below or upon the defined values
-    for ground_motion_field in gmf_set["IMLs"]:
-        if ground_motion_field < imls[0]:
-            loss_ratios.append(0.0)
-        elif ground_motion_field > imls[-1]:
-            loss_ratios.append(vuln_function.loss_ratios[-1])
-        else:
-            # The actual value is computed later
-            mark = len(loss_ratios)
-            retrieved[mark] = gmf_set['IMLs'][mark]
-            loss_ratios.append(0.0)
-
-    means = vuln_function.loss_ratio_for(retrieved.values())
-
-    for mark, mean_ratio in zip(retrieved.keys(), means):
-        loss_ratios[mark] = mean_ratio
-
-    return numpy.array(loss_ratios)
-
-
-=======
->>>>>>> fbdd8de8
 def _probs_of_exceedance(rates, time_span):
     """
     Compute the probabilities of exceedance using the given rates of
