# -*- coding: utf-8 -*-
# vim: tabstop=4 shiftwidth=4 softtabstop=4

# Copyright (c) 2010-2012, GEM Foundation.
#
# OpenQuake is free software: you can redistribute it and/or modify it
# under the terms of the GNU Affero General Public License as published
# by the Free Software Foundation, either version 3 of the License, or
# (at your option) any later version.
#
# OpenQuake is distributed in the hope that it will be useful,
# but WITHOUT ANY WARRANTY; without even the implied warranty of
# MERCHANTABILITY or FITNESS FOR A PARTICULAR PURPOSE.  See the
# GNU General Public License for more details.
#
# You should have received a copy of the GNU Affero General Public License
# along with OpenQuake.  If not, see <http://www.gnu.org/licenses/>.

"""
Helper functions for our unit and smoke tests.
"""

import collections
import functools
import logging
import mock as mock_module
import numpy
import os
import csv
import random
import shutil
import string
import sys
import tempfile
import textwrap
import time

from openquake.hazardlib.source.rupture import ParametricProbabilisticRupture
from openquake.hazardlib.geo import Point
from openquake.hazardlib.geo.surface.planar import PlanarSurface
from openquake.hazardlib.tom import PoissonTOM

from django.core import exceptions

from openquake.engine.db import models
from openquake.engine import engine
from openquake.engine import logs
from openquake.engine.utils import config, get_calculator_class
from openquake.engine.job.validation import validate


CD = os.path.dirname(__file__)  # current directory

RUNNER = os.path.abspath(os.path.join(CD, '../../../../bin/openquake'))

DATA_DIR = os.path.abspath(os.path.join(CD, '../data'))

OUTPUT_DIR = os.path.abspath(os.path.join(CD, '../data/output'))

WAIT_TIME_STEP_FOR_TASK_SECS = 0.5
MAX_WAIT_LOOPS = 10


#: Wraps mock.patch() to make mocksignature=True by default.
patch = functools.partial(mock_module.patch, mocksignature=True)


def default_user():
    """Return the default user to be used for test setups."""
    return "openquake"


def _patched_mocksignature(func, mock=None, skipfirst=False):
    """
    Fixes arguments order and support of staticmethods in mock.mocksignature.
    """
    static = False
    if isinstance(func, staticmethod):
        static = True
        func = func.__func__

    if mock is None:
        mock = mock_module.Mock()
    signature, func = mock_module._getsignature(func, skipfirst)

    checker = eval("lambda %s: None" % signature)
    mock_module._copy_func_details(func, checker)

    def funcopy(*args, **kwargs):
        checker(*args, **kwargs)
        return mock(*args, **kwargs)

    if not hasattr(mock_module, '_setup_func'):
        # compatibility with mock < 0.8
        funcopy.mock = mock
    else:
        mock_module._setup_func(funcopy, mock)
    if static:
        funcopy = staticmethod(funcopy)
    return funcopy
mock_module.mocksignature = _patched_mocksignature


def get_data_path(file_name):
    return os.path.join(DATA_DIR, file_name)


def demo_file(file_name):
    """
    Take a file name and return the full path to the file in the demos
    directory.
    """
    return os.path.join(
        os.path.dirname(__file__), "../../demos", file_name)


def run_job(cfg, exports=None, hazard_calculation_id=None,
            hazard_output_id=None):
    """
    Given the path to a job config file and a hazard_calculation_id
    or a output, run the job.
    """
    if exports is None:
        exports = []

    job = get_job(cfg, hazard_calculation_id=hazard_calculation_id,
                  hazard_output_id=hazard_output_id)
    job.is_running = True
    job.save()

    models.JobStats.objects.create(oq_job=job)

    if hazard_calculation_id or hazard_output_id:
        rc = job.risk_calculation
        calc = get_calculator_class('risk', rc.calculation_mode)(job)
        logs.set_level('ERROR')
        job = engine._do_run_calc(job, exports, calc, 'risk')
        job.is_running = False
        job.save()
    else:
        hc = job.hazard_calculation
        calc = get_calculator_class('hazard', hc.calculation_mode)(job)
        logs.set_level('ERROR')
        job = engine._do_run_calc(job, exports, calc, 'hazard')
        job.is_running = False
        job.save()

    return job


def timeit(method):
    """Decorator for timing methods"""

    def _timed(*args, **kw):
        """Wrapped function for timed methods"""
        timestart = time.time()
        result = method(*args, **kw)
        timeend = time.time()

        print '%r (%r, %r) %2.2f sec' % (
            method.__name__, args, kw, timeend - timestart)
        return result
    try:
        import nose
        return nose.tools.make_decorator(method)(_timed)
    except ImportError:
        pass
    return _timed


def assertDeepAlmostEqual(test_case, expected, actual, *args, **kwargs):
    """
    Assert that two complex structures have almost equal contents.

    Compares lists, dicts and tuples recursively. Checks numeric values
    using test_case's :py:meth:`unittest.TestCase.assertAlmostEqual` and
    checks all other values with :py:meth:`unittest.TestCase.assertEqual`.
    Accepts additional positional and keyword arguments and pass those
    intact to assertAlmostEqual() (that's how you specify comparison
    precision).

    :param test_case: TestCase object on which we can call all of the basic
        'assert' methods.
    :type test_case: :py:class:`unittest.TestCase` object
    """
    is_root = not '__trace' in kwargs
    trace = kwargs.pop('__trace', 'ROOT')
    try:
        if isinstance(expected, (int, float, long, complex)):
            test_case.assertAlmostEqual(expected, actual, *args, **kwargs)
        elif isinstance(expected, (list, tuple, numpy.ndarray)):
            test_case.assertEqual(len(expected), len(actual))
            for index in xrange(len(expected)):
                v1, v2 = expected[index], actual[index]
                assertDeepAlmostEqual(test_case, v1, v2,
                                      __trace=repr(index), *args, **kwargs)
        elif isinstance(expected, dict):
            test_case.assertEqual(set(expected), set(actual))
            for key in expected:
                assertDeepAlmostEqual(test_case, expected[key], actual[key],
                                      __trace=repr(key), *args, **kwargs)
        else:
            test_case.assertEqual(expected, actual)
    except AssertionError as exc:
        exc.__dict__.setdefault('traces', []).append(trace)
        if is_root:
            trace = ' -> '.join(reversed(exc.traces))
            exc = AssertionError("%s\nTRACE: %s" % (exc.message, trace))
        raise exc


def assertModelAlmostEqual(test_case, expected, actual):
    """
    Assert that two Django models are equal. For values which are numbers,
    we use :py:meth:`unittest.TestCase.assertAlmostEqual` for number
    comparisons with a reasonable precision tolerance.

    If the `expected` input value contains nested models, this function
    will recurse through them and check for equality.

    :param test_case: TestCase object on which we can call all of the basic
        'assert' methods.
    :type test_case: :py:class:`unittest.TestCase` object
    :type expected: dict
    :type actual: dict
    """

    from django.contrib.gis.db import models as gis_models

    test_case.assertEqual(type(expected), type(actual))

    def getattr_or_none(model, field):
        try:
            return getattr(model, field.name)
        except exceptions.ObjectDoesNotExist:
            return None

    for field in expected._meta.fields:
        if field.name == 'last_update':
            continue

        exp_val = getattr_or_none(expected, field)
        act_val = getattr_or_none(actual, field)

        # If it's a number, use assertAlmostEqual to compare
        # the values with a reasonable tolerance.
        if isinstance(exp_val, (int, float, long, complex)):
            test_case.assertAlmostEqual(exp_val, act_val)
        elif isinstance(exp_val, gis_models.Model):
            # make a recursive call in case there are nested models
            assertModelAlmostEqual(test_case, exp_val, act_val)
        else:
            test_case.assertEqual(exp_val, act_val)


# preserve stdout/stderr (note: we want the nose-manipulated stdout/stderr,
# otherwise we could just use __stdout__/__stderr__)
STDOUT = sys.stdout
STDERR = sys.stderr


def cleanup_loggers():
    root = logging.getLogger()

    for h in list(root.handlers):
        if (isinstance(h, logging.FileHandler) or
            isinstance(h, logging.StreamHandler) or
                isinstance(h, logs.AMQPHandler)):
            root.removeHandler(h)

    # restore the damage created by redirect_stdouts_to_logger; this is only
    # necessary because tests perform multiple log initializations, sometimes
    # for AMQP, sometimes for console
    sys.stdout = STDOUT
    sys.stderr = STDERR


def touch(content=None, dir=None, prefix="tmp", suffix="tmp"):
    """Create temporary file with the given content.

    Please note: the temporary file must be deleted bu the caller.

    :param string content: the content to write to the temporary file.
    :param string dir: directory where the file should be created
    :param string prefix: file name prefix
    :param string suffix: file name suffix
    :returns: a string with the path to the temporary file
    """
    if dir is not None:
        if not os.path.exists(dir):
            os.makedirs(dir)
    fh, path = tempfile.mkstemp(dir=dir, prefix=prefix, suffix=suffix)
    if content:
        fh = os.fdopen(fh, "w")
        fh.write(content)
        fh.close()
    return path


class ConfigTestCase(object):
    """Class which contains various configuration- and environment-related
    testing helpers."""

    def setup_config(self):
        self.orig_env = os.environ.copy()
        os.environ.clear()
        # Move the local configuration file out of the way if it exists.
        # Otherwise the tests that follow will break.
        local_path = "%s/openquake.cfg" % os.path.abspath(config.OQDIR)
        if os.path.isfile(local_path):
            shutil.move(local_path, "%s.test_bakk" % local_path)

    def teardown_config(self):
        os.environ.clear()
        os.environ.update(self.orig_env)
        # Move the local configuration file back into place if it was stashed
        # away.
        local_path = "%s/openquake.cfg" % os.path.abspath(config.OQDIR)
        if os.path.isfile("%s.test_bakk" % local_path):
            shutil.move("%s.test_bakk" % local_path, local_path)
        config.Config().cfg.clear()
        config.Config()._load_from_file()

    def prepare_config(self, section, data=None):
        """Set up a configuration with the given `max_mem` value."""
        if data is not None:
            data = '\n'.join(["%s=%s" % item for item in data.iteritems()])
            content = """
                [%s]
                %s""" % (section, data)
        else:
            content = ""
        site_path = touch(content=textwrap.dedent(content))
        os.environ["OQ_SITE_CFG_PATH"] = site_path
        config.Config().cfg.clear()
        config.Config()._load_from_file()


def random_string(length=16):
    """Generate a random string of the given length."""
    result = ""
    while len(result) < length:
        result += random.choice(string.letters + string.digits)
    return result


def deep_eq(a, b, decimal=7, exclude=None):
    """Deep compare two objects for equality by traversing __dict__ and
    __slots__.

    Caution: This function will exhaust generators.

    :param decimal:
        Desired precision (digits after the decimal point) for numerical
        comparisons.

    :param exclude: a list of attributes that will be excluded when
    traversing objects

    :returns:
        Return `True` or `False` (to indicate if objects are equal) and a `str`
        message. If the two objects are equal, the message is empty. If the two
        objects are not equal, the message indicates which part of the
        comparison failed.
    """
    exclude = exclude or []

    try:
        _deep_eq(a, b, decimal=decimal, exclude=exclude)
    except AssertionError, err:
        return False, err.message
    return True, ''


def _deep_eq(a, b, decimal, exclude=None):
    """Do the actual deep comparison. If the two items up for comparison are
    not equal, a :exception:`AssertionError` is raised (to
    :function:`deep_eq`).
    """

    exclude = exclude or []

    def _test_dict(a, b):
        """Compare `dict` types recursively."""
        assert len(a) == len(b), (
            "Dicts %(a)s and %(b)s do not have the same length."
            " Actual lengths: %(len_a)s and %(len_b)s") % dict(
                a=a, b=b, len_a=len(a), len_b=len(b))

        for key in a:
            if not key in exclude:
                _deep_eq(a[key], b[key], decimal)

    def _test_seq(a, b):
        """Compare `list` or `tuple` types recursively."""
        assert len(a) == len(b), (
            "Sequences %(a)s and %(b)s do not have the same length."
            " Actual lengths: %(len_a)s and %(len_b)s") % \
            dict(a=a, b=b, len_a=len(a), len_b=len(b))

        for i, item in enumerate(a):
            _deep_eq(item, b[i], decimal)

    # lists or tuples
    if isinstance(a, (list, tuple)):
        _test_seq(a, b)
    # dicts
    elif isinstance(a, dict):
        _test_dict(a, b)
    # objects with a __dict__
    elif hasattr(a, '__dict__'):
        assert a.__class__ == b.__class__, (
            "%s and %s are different classes") % (a.__class__, b.__class__)
        _test_dict(a.__dict__, b.__dict__)
    # iterables (not strings)
    elif isinstance(a, collections.Iterable) and not isinstance(a, str):
        # If there's a generator or another type of iterable, treat it as a
        # `list`. NOTE: Generators will be exhausted if you do this.
        _test_seq(list(a), list(b))
    # objects with __slots__
    elif hasattr(a, '__slots__'):
        assert a.__class__ == b.__class__, (
            "%s and %s are different classes") % (a.__class__, b.__class__)
        assert a.__slots__ == b.__slots__, (
            "slots %s and %s are not the same") % (a.__slots__, b.__slots__)
        for slot in a.__slots__:
            if not slot in exclude:
                _deep_eq(getattr(a, slot), getattr(b, slot), decimal)
    else:
        # Objects must be primitives

        # Are they numbers?
        if isinstance(a, (int, long, float, complex)):
            numpy.testing.assert_almost_equal(a, b, decimal=decimal)
        else:
            assert a == b, "%s != %s" % (a, b)


def get_job(cfg, username="openquake", hazard_calculation_id=None,
            hazard_output_id=None):
    """
    Given a path to a config file and a hazard_calculation_id
    (or, alternatively, a hazard_output_id, create a
    :class:`openquake.engine.db.models.OqJob` object for a risk calculation.
    """
    if hazard_calculation_id is None and hazard_output_id is None:
        return engine.job_from_file(cfg, username, 'error', [])

    job = engine.prepare_job(username)
    params = engine.parse_config(open(cfg, 'r'))

    params.update(
        dict(hazard_output_id=hazard_output_id,
             hazard_calculation_id=hazard_calculation_id)
    )

    risk_calc = engine.create_calculation(
        models.RiskCalculation, params)
    risk_calc = models.RiskCalculation.objects.get(id=risk_calc.id)
    job.risk_calculation = risk_calc
    job.save()
    return job


def create_gmf(hazard_job, rlz=None):
    """
    Returns the created Gmf object.
    """
    hc = hazard_job.hazard_calculation

    rlz = rlz or models.LtRealization.objects.create(
        lt_model=models.LtSourceModel.objects.create(
            hazard_calculation=hc, ordinal=0, sm_lt_path="test_sm"),
        ordinal=0, seed=1, weight=None, gsim_lt_path="test_gsim")

    gmf = models.Gmf.objects.create(
        output=models.Output.objects.create_output(
            hazard_job, "Test Hazard output", "gmf"),
        lt_realization=rlz)

    return gmf


def create_gmf_data_records(hazard_job, rlz=None, ses_coll=None, points=None):
    """
    Returns the created records.
    """
    gmf = create_gmf(hazard_job, rlz)
    ses_coll = ses_coll or models.SESCollection.objects.create(
        output=models.Output.objects.create_output(
            hazard_job, "Test SES Collection", "ses"),
        lt_model=gmf.lt_realization.lt_model,
        ordinal=0)
    ruptures = create_ses_ruptures(hazard_job, ses_coll, 3)
    records = []
    if points is None:
        points = [(15.310, 38.225), (15.71, 37.225),
                  (15.48, 38.091), (15.565, 38.17),
                  (15.481, 38.25)]
    for site_id in hazard_job.hazard_calculation.save_sites(points):
        records.append(models.GmfData.objects.create(
            gmf=gmf,
            task_no=0,
            imt="PGA",
            gmvs=[0.1, 0.2, 0.3],
            rupture_ids=[r.id for r in ruptures],
            site_id=site_id))

    return records


# NB: create_gmf_from_csv and populate_gmf_data_from_csv
# will be unified in the future
def create_gmf_from_csv(job, fname):
    """
    Populate the gmf_data table for an event_based calculation.
    """
    hc = job.hazard_calculation
    hc.investigation_time = 50
    hc.ses_per_logic_tree_path = 1
    hc.save()

    # tricks to fool the oqtask decorator
    job.is_running = True
    job.status = 'post_processing'
    job.save()

    gmf = create_gmf(job)

    ses_coll = models.SESCollection.objects.create(
        output=models.Output.objects.create_output(
            job, "Test SES Collection", "ses"),
        lt_model=gmf.lt_realization.lt_model,
        ordinal=0)
    with open(fname, 'rb') as csvfile:
        gmfreader = csv.reader(csvfile, delimiter=',')
        locations = gmfreader.next()

        gmv_matrix = numpy.array(
            [map(float, row) for row in gmfreader]).transpose()

        ruptures = create_ses_ruptures(job, ses_coll, len(gmv_matrix[0]))

        for i, gmvs in enumerate(gmv_matrix):
            point = tuple(map(float, locations[i].split()))
            [site_id] = job.hazard_calculation.save_sites([point])
            models.GmfData.objects.create(
                gmf=gmf,
                task_no=0,
                imt="PGA", gmvs=gmvs,
                rupture_ids=[r.id for r in ruptures],
                site_id=site_id)

    return gmf


def populate_gmf_data_from_csv(job, fname):
    """
    Populate the gmf_data table for a scenario calculation.
    """
    # tricks to fool the oqtask decorator
    job.is_running = True
    job.status = 'post_processing'
    job.save()

    gmf = models.Gmf.objects.create(
        output=models.Output.objects.create_output(
            job, "Test Hazard output", "gmf_scenario"))

    with open(fname, 'rb') as csvfile:
        gmfreader = csv.reader(csvfile, delimiter=',')
        locations = gmfreader.next()

        gmv_matrix = numpy.array(
            [map(float, row) for row in gmfreader]).transpose()

        for i, gmvs in enumerate(gmv_matrix):
            point = tuple(map(float, locations[i].split()))
            [site_id] = job.hazard_calculation.save_sites([point])
            models.GmfData.objects.create(
                task_no=0,
                imt="PGA",
                gmf=gmf,
                gmvs=gmvs,
                site_id=site_id)

    return gmf


def get_fake_risk_job(risk_cfg, hazard_cfg, output_type="curve",
                      username="openquake"):
    """
    Takes in input the paths to a risk job config file and a hazard job config
    file.

    Creates fake hazard outputs suitable to be used by a risk
    calculation and then creates a :class:`openquake.engine.db.models.OqJob`
    object for a risk calculation. It also returns the input files
    referenced by the risk config file.

    :param output_type: gmf, gmf_scenario, or curve
    """

    hazard_job = get_job(hazard_cfg, username)
    hc = hazard_job.hazard_calculation

    lt_model = models.LtSourceModel.objects.create(
        hazard_calculation=hazard_job.hazard_calculation,
        ordinal=1, sm_lt_path="test_sm")

    rlz = models.LtRealization.objects.create(
        lt_model=lt_model, ordinal=1, seed=1, weight=None,
        gsim_lt_path="test_gsim")

    if output_type == "curve":
        models.HazardCurve.objects.create(
            lt_realization=rlz,
            output=models.Output.objects.create_output(
                hazard_job, "Test Hazard output", "hazard_curve_multi"),
            investigation_time=hc.investigation_time)

        hazard_output = models.HazardCurve.objects.create(
            lt_realization=rlz,
            output=models.Output.objects.create_output(
                hazard_job, "Test Hazard output", "hazard_curve"),
            investigation_time=hc.investigation_time,
            imt="PGA", imls=[0.1, 0.2, 0.3])

        for point in ["POINT(-1.01 1.01)", "POINT(0.9 1.01)",
                      "POINT(0.01 0.01)", "POINT(0.9 0.9)"]:
            models.HazardCurveData.objects.create(
                hazard_curve=hazard_output,
                poes=[0.1, 0.2, 0.3],
                location="%s" % point)

    elif output_type == "gmf_scenario":
        hazard_output = models.Gmf.objects.create(
            output=models.Output.objects.create_output(
                hazard_job, "Test gmf scenario output", "gmf_scenario"))

        site_ids = hazard_job.hazard_calculation.save_sites(
            [(15.48, 38.0900001), (15.565, 38.17), (15.481, 38.25)])
        for site_id in site_ids:
            models.GmfData.objects.create(
                gmf=hazard_output,
                task_no=0,
                imt="PGA",
                site_id=site_id,
                gmvs=[0.1, 0.2, 0.3])

    elif output_type in ("ses", "gmf"):
        hazard_output = create_gmf_data_records(hazard_job, rlz)[0].gmf

    else:
        raise RuntimeError('Unexpected output_type: %s' % output_type)

    hazard_job.status = "complete"
    hazard_job.save()
    job = engine.prepare_job(username)
    params = engine.parse_config(open(risk_cfg, 'r'))

    params.update(dict(hazard_output_id=hazard_output.output.id))

    risk_calc = engine.create_calculation(models.RiskCalculation, params)
    job.risk_calculation = risk_calc
    job.save()
    error_message = validate(job, 'risk', params, [])

    # reload risk calculation to have all the types converted properly
    job.risk_calculation = models.RiskCalculation.objects.get(id=risk_calc.id)
    if error_message:
        raise RuntimeError(error_message)
    return job, set(params['inputs'])


def create_ses_ruptures(job, ses_collection, num):
    """
    :param job:
        the current job, an instance of `openquake.engine.db.models.OqJob`
    :param ses_collection:
        an instance of :class:`openquake.engine.db.models.SESCollection`
        to be associated with the newly created SES object
    :param int num:
        the number of ruptures to create
    :returns:
        a list of newly created ruptures associated with `job`.

    It also creates a father :class:`openquake.engine.db.models.SES`.
    Each rupture has a magnitude ranging from 0 to 10 and no geographic
    information.
    """
    ses = models.SES.objects.create(
        ses_collection=ses_collection,
        investigation_time=job.hazard_calculation.investigation_time,
        ordinal=1)
    rupture = ParametricProbabilisticRupture(
        mag=1 + 10. / float(num), rake=0,
        tectonic_region_type="test region type",
        hypocenter=Point(0, 0, 0.1),
        surface=PlanarSurface(
            10, 11, 12, Point(0, 0, 1), Point(1, 0, 1),
            Point(1, 0, 2), Point(0, 0, 2)),
        occurrence_rate=1,
        temporal_occurrence_model=PoissonTOM(10),
        source_typology=object())
    seed = 42
    pr = models.ProbabilisticRupture.create(rupture, ses_collection)
<<<<<<< HEAD
    return [models.SESRupture.create(pr, ses, 'test', (1, i), seed + i)
=======
    return [models.SESRupture.create(pr, ses, 'test', 1, i, seed + i)
>>>>>>> d8395b5e
            for i in range(num)]


class MultiMock(object):
    """
    Context-managed multi-mock object. This is useful if you need to mock
    multiple things at once. So instead of creating individual patch+mock
    objects for each, you can define them basically as a dictionary. You can
    also use the mock context managers without having to nest `with`
    statements.

    Example usage:

    .. code-block:: python

        # First, define your mock targets as a dictionary.
        # The value of each item is the path to the function/method you wish to
        # mock. The key is basically a shortcut to the mock.
        mocks = {
            'touch': 'openquake.engine.engine.touch_log_file',
            'job': 'openquake.engine.engine.job_from_file',
        }
        multi_mock = MultiMock(**mocks)

        # To start mocking, start the context manager using `with`:
        # with multi_mock:
        with multi_mock:
            # You can mock return values, for example, just as you would with
            # any other Mock object:
            multi_mock['job'].return_value = 'foo'

            # call the function under test which will calls the mocked
            # functions
            engine.run_job('job.ini', 'debug', 'oq.log', ['geojson'])

            # To test the mocks, you can simply access each mock from
            # `multi_mock` like a dict:
            assert multi_mock['touch'].call_count == 1
    """

    def __init__(self, **mocks):
        # dict of mock names -> mock paths
        self._mocks = mocks
        self.active_patches = {}
        self.active_mocks = {}

    def __enter__(self):
        for key, value in self._mocks.iteritems():
            the_patch = mock_module.patch(value)
            self.active_patches[key] = the_patch
            self.active_mocks[key] = the_patch.start()
        return self

    def __exit__(self, *args):
        for each_mock in self.active_mocks.itervalues():
            each_mock.stop()
        for each_patch in self.active_patches.itervalues():
            each_patch.stop()

    def __iter__(self):
        return self.active_mocks.itervalues()

    def __getitem__(self, key):
        return self.active_mocks.get(key)<|MERGE_RESOLUTION|>--- conflicted
+++ resolved
@@ -705,11 +705,7 @@
         source_typology=object())
     seed = 42
     pr = models.ProbabilisticRupture.create(rupture, ses_collection)
-<<<<<<< HEAD
-    return [models.SESRupture.create(pr, ses, 'test', (1, i), seed + i)
-=======
     return [models.SESRupture.create(pr, ses, 'test', 1, i, seed + i)
->>>>>>> d8395b5e
             for i in range(num)]
 
 
