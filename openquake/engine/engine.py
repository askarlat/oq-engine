# Copyright (c) 2010-2013, GEM Foundation.
#
# OpenQuake is free software: you can redistribute it and/or modify it
# under the terms of the GNU Affero General Public License as published
# by the Free Software Foundation, either version 3 of the License, or
# (at your option) any later version.
#
# OpenQuake is distributed in the hope that it will be useful,
# but WITHOUT ANY WARRANTY; without even the implied warranty of
# MERCHANTABILITY or FITNESS FOR A PARTICULAR PURPOSE.  See the
# GNU General Public License for more details.
#
# You should have received a copy of the GNU Affero General Public License
# along with OpenQuake.  If not, see <http://www.gnu.org/licenses/>.

"""Engine: A collection of fundamental functions for initializing and running
calculations."""

import ConfigParser
import csv
import getpass
import md5
import os
import sys
import warnings

import openquake.engine

from django.core import exceptions
from django import db as django_db
from lxml import etree

from openquake.engine import kvs
from openquake.engine import logs
from openquake.engine.db import models
from openquake.engine.job.validation import validate
from openquake.engine.supervising import supervisor
from openquake.engine.utils import monitor, get_calculator_class
from openquake.engine.writer import CacheInserter
<<<<<<< HEAD
=======

from openquake import hazardlib
from openquake import risklib
from openquake import nrmllib
>>>>>>> 45768b8a


INPUT_TYPES = dict(models.Input.INPUT_TYPE_CHOICES)
UNABLE_TO_DEL_HC_FMT = 'Unable to delete hazard calculation: %s'
UNABLE_TO_DEL_RC_FMT = 'Unable to delete risk calculation: %s'


def prepare_job(user_name="openquake", log_level='progress'):
    """
    Create job for the given user, return it.

    :param str username:
        Username of the user who owns/started this job. If the username doesn't
        exist, a user record for this name will be created.
    :param str log_level:
        Defaults to 'progress'. Specify a logging level for this job. This
        level can be passed, for example, from the command line interface using
        the `--log-level` directive.
    :returns:
        :class:`openquake.engine.db.models.OqJob` instance.
    """
    # See if the current user exists
    # If not, create a record for them
    owner = prepare_user(user_name)
    job = models.OqJob(
        owner=owner,
        log_level=log_level,
        oq_version=openquake.engine.__version__,
        nrml_version=nrmllib.__version__,
        hazardlib_version=hazardlib.__version__,
        risklib_version=risklib.__version__,
    )
    job.save()
    return job


def prepare_user(user_name):
    """
    Make sure user with the given name exists, return it.
    """
    # See if the current user exists
    # If not, create a record for them
    try:
        user = models.OqUser.objects.get(user_name=user_name)
    except exceptions.ObjectDoesNotExist:
        # This user doesn't exist; let's fix that.
        # NOTE: The Organization is currently hardcoded to 1.
        # This org is added when the database is bootstrapped.
        user = models.OqUser(
            user_name=user_name, full_name=user_name, organization_id=1
        )
        user.save()
    return user


def get_current_user():
    """
    Utilty function for getting the :class:`openquake.engine.db.models.OqUser`
    for the the current user. If the user record doesn't exist, it will be
    created.
    """
    return prepare_user(getpass.getuser())


def parse_config(source):
    """Parse a dictionary of parameters from an INI-style config file.

    :param source:
        File-like object containing the config parameters.
    :returns:
        Two dictionaries (as a 2-tuple). The first contains all of the
        parameters/values parsed from the job.ini file. The second contains
        absolute paths to all of the files referenced in the job.ini, keyed by
        the parameter name.
    """
    cp = ConfigParser.ConfigParser()
    cp.readfp(source)

    base_path = os.path.dirname(
        os.path.join(os.path.abspath('.'), source.name))
    params = dict(base_path=base_path)
    files = dict()

    # Directory containing the config file we're parsing.
    base_path = os.path.dirname(os.path.abspath(source.name))

    for sect in cp.sections():
        for key, value in cp.items(sect):
            if key == 'sites_csv':
                # Parse site coordinates from the csv file,
                # return as MULTIPOINT WKT:
                path = value
                if not os.path.isabs(path):
                    # It's a relative path
                    path = os.path.join(base_path, path)
                params['sites'] = _parse_sites_csv(open(path, 'r'))
            elif key.endswith('_file'):
                input_type = key[:-5]
                if not input_type in INPUT_TYPES:
                    raise ValueError(
                        'The parameter %s in the .ini file does '
                        'not correspond to a valid input type' % key)
                path = value
                # The `path` may be a path relative to the config file, or it
                # could be an absolute path.
                if not os.path.isabs(path):
                    # It's a relative path.
                    path = os.path.join(base_path, path)

                files[key] = path
            else:
                params[key] = value

    return params, files


def _parse_sites_csv(fh):
    """
    Get sites of interest from a csv file. The csv file (``fh``) is expected to
    have 2 columns: lon,lat.

    :param fh:
        File-like containing lon,lat coordinates in csv format.

    :returns:
        MULTIPOINT WKT representing all of the sites in the csv file.
    """
    reader = csv.reader(fh)
    coords = []
    for lon, lat in reader:
        coords.append('%s %s' % (lon, lat))

    return 'MULTIPOINT(%s)' % ', '.join(coords)


def _file_digest(path):
    """Return a 32 character digest for the file with the given pasth.

    :param str path:
        File path
    :returns:
        A 32 character string with the md5sum digest of the file.
    """
    checksum = md5.new()
    with open(path) as fh:
        checksum.update(fh.read())
        return checksum.hexdigest()


def _get_content_type(path):
    """Given the path to a file, guess the content type by looking at the file
    extension. If there is none, simply return 'unknown'.
    """
    _, ext = os.path.splitext(path)
    if ext == '':
        return 'unknown'
    else:
        # This gives us the . and extension (such as '.xml').
        # Don't include the period.
        return ext[1:]


def get_or_create_input(path, input_type, owner, name=None,
                        haz_calc_id=None, risk_calc_id=None):
    """
    Get or create an :class:`~openquake.engine.db.models.Input` object for the
    given file (``path``) associated with a particular calculation. You must
    specify either ``haz_calc_id`` or ``risk_calc_id``.

    :param str path:
        Path to the input file.
    :param str input_type:
        The type of input. See :class:`openquake.engine.db.models.Input` for
        a list of valid types.
    :param owner:
        The :class:`~openquake.engine.db.models.OqUser` who will own the input
        that will be created.
    :param str name:
        Optional name to help idenfity this input.
    :param haz_calc_id:
        ID of a hazard calculation.
    :param risk_calc_id:
        ID of a risk calculation.
    :returns:
        :class:`openquake.engine.db.models.Input` object to represent the
        input. As a side effect, this function will also store a full raw copy
        of the input file
        (see :class:`openquake.engine.db.models.ModelContent`)
        and associate it to the `Input`.
    """
    assert not [haz_calc_id, risk_calc_id] == [None, None], (
        "Must specify one of either `haz_calc_id` or `risk_calc_id`."
    )

    try:
        # Try to get a preloaded model
        if haz_calc_id is not None:
            i2c = models.Input2hcalc.objects.get(
                hazard_calculation=haz_calc_id,
                input__path=path,
                input__input_type=input_type,
                input__owner=owner,
            )
        elif risk_calc_id is not None:
            i2c = models.Input2rcalc.objects.get(
                risk_calculation=risk_calc_id,
                input__path=path,
                input__input_type=input_type,
                input__owner=owner,
            )
        if name is not None:
            i2c = i2c.filter(input__name=name)
        inp = i2c.input
    except exceptions.ObjectDoesNotExist:
        # It doesn't exist yet. Let's create it.
        inp = create_input(path, input_type, owner, name=name)

        # Now that the input is created, associate it with the specified
        # calculation:
        if haz_calc_id is not None:
            hc = models.HazardCalculation.objects.get(id=haz_calc_id)
            models.Input2hcalc.objects.create(
                input=inp, hazard_calculation=hc
            )
        elif risk_calc_id is not None:
            rc = models.RiskCalculation.objects.get(id=risk_calc_id)
            models.Input2rcalc.objects.create(
                input=inp, risk_calculation=rc
            )

    return inp


def create_input(path, input_type, owner, name=None):
    """
    Create a :class:`~openquake.engine.db.models.Input` object from the
    given file (``path``).

    :param str path:
        Path to the input file.
    :param str input_type:
        The type of input. See :class:`openquake.engine.db.models.Input` for
        a list of valid types.
    :param owner:
        The :class:`~openquake.engine.db.models.OqUser` who will own the input
        that will be created.
    :param str name:
        Optional name to help idenfity this input.
    :returns:
        :class:`openquake.engine.db.models.Input` object to represent the
        input. As a side effect, this function will also store a full raw copy
        of the input file
        (see :class:`openquake.engine.db.models.ModelContent`)
        and associate it to the `Input`.
    """
    digest = _file_digest(path)

    model_content = models.ModelContent()
    with open(path, 'rb') as fh:
        model_content.raw_content = fh.read()
    # Try to guess the content type:
    model_content.content_type = _get_content_type(path)
    model_content.save()

    inp = models.Input(
        path=path, input_type=input_type, owner=owner,
        size=os.path.getsize(path), digest=digest,
        model_content=model_content, name=name
    )
    inp.save()
    return inp


def create_hazard_calculation(username, params, files):
    """
    Given a params `dict` parsed from the config file, create a
    :class:`~openquake.engine.db.models.HazardCalculation`.

    :param username:
        Username of the user who will own this calculation profile.
    :param dict params:
        Dictionary of parameter names and values. Parameter names should match
        exactly the field names of
        :class:`openquake.engine.db.model.HazardCalculation`.
    :param list files:
        List of :class:`~openquake.engine.db.models.Input` objects to be
        linked to the calculation.
    :returns:
        :class:`openquake.engine.db.model.HazardCalculation` object.
        A corresponding record will obviously be saved to the database.
    """
    owner = prepare_user(username)
    if "export_dir" in params:
        params["export_dir"] = os.path.abspath(params["export_dir"])

    haz_calc_fields = models.HazardCalculation._meta.get_all_field_names()
    for param in set(params) - set(haz_calc_fields):
        msg = "Unknown parameter '%s'. Ignoring."
        msg %= param
        warnings.warn(msg, RuntimeWarning)
        params.pop(param)

    hc = models.HazardCalculation(**params)
    hc.owner = owner
    hc.full_clean()
    hc.save()

    # Load the other input files into the database.
    # This also links the inputs to the calculation via the `input2hcalc`
    # table.
    for file_key, input_path in files.iteritems():
        input_type = file_key[:-5]
        get_or_create_input(input_path, input_type, owner, haz_calc_id=hc.id)

    smlt = files.get('source_model_logic_tree_file')
    gsimlt = files.get('gsim_logic_tree_file')
    if not None in (smlt, gsimlt):

        src_paths = _collect_source_model_paths(smlt)

        for src_path in src_paths:
            get_or_create_input(
                os.path.join(hc.base_path, src_path),
                'source',
                hc.owner,
                haz_calc_id=hc.id
            )

    return hc


def _collect_source_model_paths(smlt):
    """
    Given a path to a source model logic tree or a file-like, collect all of
    the soft-linked path names to the source models it contains and return them
    as a uniquified list (no duplicates).
    """
    src_paths = []
    tree = etree.parse(smlt)
    for branch_set in tree.xpath('//nrml:logicTreeBranchSet',
                                 namespaces=nrmllib.PARSE_NS_MAP):

        if branch_set.get('uncertaintyType') == 'sourceModel':
            for branch in branch_set.xpath(
                    './nrml:logicTreeBranch/nrml:uncertaintyModel',
                    namespaces=nrmllib.PARSE_NS_MAP):
                src_paths.append(branch.text)
    return sorted(list(set(src_paths)))


def create_risk_calculation(owner, params, files):
    """Given a params `dict` parsed from the config file, create a
    :class:`~openquake.engine.db.models.RiskCalculation`.

    :param owner:
        The :class:`~openquake.engine.db.models.OqUser` who will own this
        profile.
    :param dict params:
        Dictionary of parameter names and values. Parameter names should match
        exactly the field names of
        :class:`openquake.engine.db.model.RiskCalculation`.
    :param list files:
        List of :class:`~openquake.engine.db.models.Input` objects to be
        linked to the calculation.
    :returns:
        :class:`openquake.engine.db.model.RiskCalculation` object.
        A corresponding record will obviously be saved to the database.
    """
    if "export_dir" in params:
        params["export_dir"] = os.path.abspath(params["export_dir"])

    rc = models.RiskCalculation(**params)
    rc.owner = owner
    rc.full_clean()
    rc.save()

    for file_key, input_path in files.iteritems():
        input_type = file_key[:-5]
        get_or_create_input(input_path, input_type, owner, risk_calc_id=rc.id)

    return rc


def _create_job_stats(job):
    """
    Helper function to create job stats, which implicitly records the start
    time for the job.

    :param job:
        :class:`openquake.engine.db.models.OqJob` instance.
    """
    models.JobStats.objects.create(oq_job=job)


# used by bin/openquake
def run_calc(job, log_level, log_file, exports, job_type, supervised=True):
    """
    Run a calculation.

    :param job:
        :class:`openquake.engine.db.model.OqJob` instance which references a
        valid :class:`openquake.engine.db.models.RiskCalculation` or
        :class:`openquake.engine.db.models.HazardCalculation`.
    :param str log_level:
        The desired logging level. Valid choices are 'debug', 'info',
        'progress', 'warn', 'error', and 'critical'.
    :param str log_file:
        Complete path (including file name) to file where logs will be written.
        If `None`, logging will just be printed to standard output.
    :param list exports:
        A (potentially empty) list of export targets. Currently only "xml" is
        supported.
    :param str job_type:
        'hazard' or 'risk'
    :param bool supervised:
        Defaults to `True`. If `True`, run OpenQuake with a supervisor process,
        which monitors the job executor process and collects log messages.
    """
    calc_mode = getattr(job, '%s_calculation' % job_type).calculation_mode
    calc = get_calculator_class(job_type, calc_mode)(job)

    # Create job stats, which implicitly records the start time for the job
<<<<<<< HEAD
    models.JobStats.objects.create(oq_job=job)
=======
    _create_job_stats(job)
>>>>>>> 45768b8a

    # Closing all db connections to make sure they're not shared between
    # supervisor and job executor processes.
    # Otherwise, if one of them closes the connection it immediately becomes
    # unavailable for others.
    if supervised:
        django_db.close_connection()

        job_pid = os.fork()

        if not job_pid:
            # calculation executor process
            try:
                _job_exec(job, log_level, log_file, exports, job_type, calc)
            except Exception, ex:
                logs.LOG.critical("Calculation failed with exception: '%s'"
                                  % str(ex))
                raise
            finally:
                job.is_running = False
                job.save()
            return

        supervisor_pid = os.fork()
        if not supervisor_pid:
            # supervisor process
            logs.set_logger_level(logs.logging.root, log_level)
            # TODO: deal with KVS garbage collection
            supervisor.supervise(job_pid, job.id, log_file=log_file)
            return

        # parent process

        # ignore Ctrl-C as well as supervisor process does. thus only
        # job executor terminates on SIGINT
        supervisor.ignore_sigint()
        # wait till both child processes are done
        os.waitpid(job_pid, 0)
        os.waitpid(supervisor_pid, 0)
    else:
        try:
            _job_exec(job, log_level, log_file, exports, job_type, calc)
        except Exception, ex:
            logs.LOG.critical("Calculation failed with exception: '%s'"
                              % str(ex))
            raise
        finally:
            job.is_running = False
            job.save()
            # Normally the supervisor process does this, but since we don't
            # have one in this case, we have to call the cleanup manually.
            supervisor.cleanup_after_job(job.id)

    # Refresh the job record, in case we are forking and another process has
    # modified the job state.
    return _get_job(job.id)


def _get_job(job_id):
    """
    Helper function to get a job object by ID. Makes testing/mocking easier.
    """
    return models.OqJob.objects.get(id=job_id)


def _job_exec(job, log_level, log_file, exports, job_type, calc):
    """
    Abstraction of some general job execution procedures.

    Parameters are the same as :func:`run_calc`, except for ``supervised``
    which is not included. Also ``calc`` is an instance of the calculator class
    which is passed to :func:`_do_run_calc`.
    """
    logs.init_logs_amqp_send(level=log_level, calc_domain=job_type,
                             calc_id=job.calculation.id)
    # run the job
    job.is_running = True
    job.save()
    kvs.mark_job_as_current(job.id)
    _do_run_calc(job, exports, calc, job_type)


def _switch_to_job_phase(job, ctype, status):
    """Switch to a particular phase of execution.

    This involves creating a `job_phase_stats` record and logging the new
    status.

    :param job:
        An :class:`~openquake.engine.db.models.OqJob` instance.
    :param str ctype: calculation type (hazard|risk)
    :param str status: one of the following: pre_executing, executing,
        post_executing, post_processing, export, clean_up, complete
    """
    job.status = status
    job.save()
    models.JobPhaseStats.objects.create(oq_job=job, job_status=status,
                                        ctype=ctype)
    logs.LOG.progress("%s (%s)" % (status, ctype))
    if status == "executing" and not openquake.engine.no_distribute():
        # Record the compute nodes that were available at the beginning of the
        # execute phase so we can detect failed nodes later.
        failed_nodes = monitor.count_failed_nodes(job)
        if failed_nodes == -1:
            logs.LOG.critical("No live compute nodes, aborting calculation")
            sys.exit(1)


def _do_run_calc(job, exports, calc, job_type):
    """
    Step through all of the phases of a calculation, updating the job
    status at each phase.

    :param job:
        An :class:`~openquake.engine.db.models.OqJob` instance.
    :param list exports:
        a (potentially empty) list of export targets, currently only "xml" is
        supported
    :returns:
        The input job object when the calculation completes.
    """
    # - Run the calculation
    _switch_to_job_phase(job, job_type, "pre_executing")

    calc.pre_execute()

    _switch_to_job_phase(job, job_type, "executing")
    calc.execute()

    _switch_to_job_phase(job, job_type, "post_executing")
    calc.post_execute()

    _switch_to_job_phase(job, job_type, "post_processing")
    calc.post_process()

    _switch_to_job_phase(job, job_type, "export")
    calc.export(exports=exports)

    _switch_to_job_phase(job, job_type, "clean_up")
    calc.clean_up()

    CacheInserter.flushall()  # flush caches into the db

    _switch_to_job_phase(job, job_type, "complete")
    logs.LOG.debug("*> complete")

    return job


def del_haz_calc(hc_id):
    """
    Delete a hazard calculation and all associated outputs.

    :param hc_id:
        ID of a :class:`~openquake.engine.db.models.HazardCalculation`.
    """
    try:
        hc = models.HazardCalculation.objects.get(id=hc_id)
    except exceptions.ObjectDoesNotExist:
        raise RuntimeError('Unable to delete hazard calculation: '
                           'ID=%s does not exist' % hc_id)

    user = get_current_user()
    if hc.owner == user:
        # we are allowed to delete this

        # but first, check if any risk calculations are referencing any of our
        # outputs, or the hazard calculation itself
        msg = UNABLE_TO_DEL_HC_FMT % (
            'The following risk calculations are referencing this hazard'
            ' calculation: %s'
        )

        # check for a reference to hazard outputs
        assoc_outputs = models.RiskCalculation.objects.filter(
            hazard_output__oq_job__hazard_calculation=hc_id
        )
        if assoc_outputs.count() > 0:
            raise RuntimeError(msg % ', '.join([str(x.id)
                                                for x in assoc_outputs]))

        # check for a reference to the hazard calculation itself
        assoc_calcs = models.RiskCalculation.objects.filter(
            hazard_calculation=hc_id
        )
        if assoc_calcs.count() > 0:
            raise RuntimeError(msg % ', '.join([str(x.id)
                                                for x in assoc_calcs]))

        # No risk calculation are referencing what we want to delete.
        # Carry on with the deletion.
        hc.delete(using='admin')
    else:
        # this doesn't belong to the current user
        raise RuntimeError(UNABLE_TO_DEL_HC_FMT % 'Access denied')


def del_risk_calc(rc_id):
    """
    Delete a risk calculation and all associated outputs.

    :param hc_id:
        ID of a :class:`~openquake.engine.db.models.RiskCalculation`.
    """
    try:
        rc = models.RiskCalculation.objects.get(id=rc_id)
    except exceptions.ObjectDoesNotExist:
        raise RuntimeError('Unable to delete risk calculation: '
                           'ID=%s does not exist' % rc_id)

    user = get_current_user()
    if rc.owner == user:
        # we are allowed to delete this
        rc.delete(using='admin')
    else:
        # this doesn't belong to the current user
        raise RuntimeError('Unable to delete risk calculation: '
                           'Access denied')


def run_hazard(cfg_file, log_level, log_file, exports):
    """
    Run a hazard calculation using the specified config file and other options.

    :param str cfg_file:
        Path to calculation config (INI-style) file.
    :param str log_level:
        'debug', 'info', 'warn', 'error', or 'critical'
    :param str log_file:
        Path to log file.
    :param list exports:
        A list of export types requested by the user. Currently only 'xml'
        is supported.
    """
    try:
        if log_file is not None:
            touch_log_file(log_file)

        job = haz_job_from_file(
            cfg_file, getpass.getuser(), log_level, exports
        )

        # Initialize the supervisor, instantiate the calculator,
        # and run the calculation.
        completed_job = run_calc(
            job, log_level, log_file, exports, 'hazard'
        )
        if completed_job is not None:
            # We check for `None` here because the supervisor and executor
            # process forks return to here as well. We want to ignore them.
            if completed_job.status == 'complete':
                print 'Calculation %d results:' % (
                    completed_job.hazard_calculation.id)
                list_hazard_outputs(completed_job.hazard_calculation.id)
            else:
                complain_and_exit('Calculation %d failed'
                                  % completed_job.hazard_calculation.id,
                                  exit_code=1)
    except IOError as e:
        print str(e)
    except Exception as e:
        raise


def haz_job_from_file(cfg_file_path, username, log_level, exports):
    """
    Create a full hazard job profile from a job config file.

    :param str cfg_file_path:
        Path to the job.ini.
    :param str username:
        The user who will own this job profile and all results.
    :param str log_level:
        Desired log level.
    :param exports:
        List of desired export types.

    :returns:
        :class:`openquake.engine.db.models.OqJob` object
    :raises:
        `RuntimeError` if the input job configuration is not valid
    """
    # create the job
    job = prepare_job(user_name=username, log_level=log_level)

    # read calculation params and create the calculation profile
    params, files = parse_config(open(cfg_file_path, 'r'))
    calculation = create_hazard_calculation(
        username, params, files
    )
    job.hazard_calculation = calculation
    job.save()

    # validate and raise if there are any problems
    error_message = validate(job, 'hazard', params, files, exports)
    if error_message:
        raise RuntimeError(error_message)

    return job


def list_hazard_outputs(hc_id):
    """
    List the outputs for a given
    :class:`~openquake.engine.db.models.HazardCalculation`.

    :param hc_id:
        ID of a hazard calculation.
    """
    print_outputs_summary(get_hazard_outputs(hc_id))


def get_hazard_outputs(hc_id):
    """
    :param hc_id:
        ID of a hazard calculation.
    :returns:
        A sequence of :class:`openquake.engine.db.models.Output` objects
    """
    return models.Output.objects.filter(oq_job__hazard_calculation=hc_id)


def touch_log_file(log_file):
    """
    If a log file destination is specified, attempt to open the file in
    'append' mode ('a'). If the specified file is not writable, an
    :exc:`IOError` will be raised.
    """
    try:
        open(os.path.abspath(log_file), 'a').close()
    except IOError as e:
        raise IOError('Error writing to log file %s: %s'
                      % (log_file, e.strerror))


def complain_and_exit(msg, exit_code=0):
    """
    Print a ``msg`` and exit the current process with the given ``exit_code``.
    """
    print msg
    sys.exit(exit_code)


def print_outputs_summary(outputs):
    """
    List of :class:`openquake.engine.db.models.Output` objects.
    """
    if len(outputs) > 0:
        print 'id | output_type | name'
        for o in outputs.order_by('output_type'):
            print '%s | %s | %s' % (
                o.id, o.get_output_type_display(), o.display_name)


def run_risk(cfg_file, log_level, log_file, exports, hazard_output_id=None,
             hazard_calculation_id=None):
    """
    Run a risk calculation using the specified config file and other options.
    One of hazard_output_id or hazard_calculation_id must be specified.

    :param str cfg_file:
        Path to calculation config (INI-style) file.
    :param str log_level:
        'debug', 'info', 'warn', 'error', or 'critical'
    :param str log_file:
        Path to log file.
    :param list exports:
        A list of export types requested by the user. Currently only 'xml'
        is supported.
    :param str hazard_ouput_id:
        The Hazard Output ID used by the risk calculation (can be None)
    :param str hazard_calculation_id:
        The Hazard Calculation ID used by the risk calculation (can be None)
    """
    try:
        if log_file is not None:
            touch_log_file(log_file)

        job = risk_job_from_file(
            cfg_file, getpass.getuser(), log_level, exports, hazard_output_id,
            hazard_calculation_id
        )

        # Initialize the supervisor, instantiate the calculator,
        # and run the calculation.
        completed_job = run_calc(
            job, log_level, log_file, exports, 'risk'
        )
        if completed_job is not None:
            # We check for `None` here because the supervisor and executor
            # process forks return to here as well. We want to ignore them.
            if completed_job.status == 'complete':
                print 'Calculation %d results:' % (
                    completed_job.risk_calculation.id)
                list_risk_outputs(completed_job.risk_calculation.id)
            else:
                complain_and_exit('Calculation %s failed'
                                  % completed_job.risk_calculation.id,
                                  exit_code=1)
    except IOError as e:
        print str(e)
    except Exception as e:
        raise


def risk_job_from_file(cfg_file_path, username, log_level, exports,
                       hazard_output_id=None, hazard_calculation_id=None):
    """
    Create a full risk job profile from a job config file.

    :param str cfg_file_path:
        Path to the job.ini.
    :param str username:
        The user who will own this job profile and all results.
    :param str log_level:
        Desired log level.
    :param exports:
        List of desired export types.
    :param int hazard_output_id:
        ID of a hazard output to use as input to this calculation. Specify
        this xor ``hazard_calculation_id``.
    :param int hazard_calculation_id:
        ID of a complete hazard calculation to use as input to this
        calculation. Specify this xor ``hazard_output_id``.

    :returns:
        :class:`openquake.engine.db.models.OqJob` object
    :raises:
        `RuntimeError` if the input job configuration is not valid
    """
    assert not(hazard_output_id is None and hazard_calculation_id is None), (
        "Must specify either `hazard_output_id` or `hazard_calculation_id`, "
        "and not both"
    )
    # create the job
    job = prepare_job(user_name=username, log_level=log_level)

    # read calculation params and create the calculation profile
    params, files = parse_config(open(cfg_file_path, 'r'))
    # Add the hazard output id to the risk calculation constructor args
    params.update(dict(hazard_output_id=hazard_output_id,
                       hazard_calculation_id=hazard_calculation_id))

    calculation = create_risk_calculation(
        job.owner, params, files
    )
    job.risk_calculation = calculation
    job.save()

    error_message = validate(job, 'risk', params, files,  exports)
    if error_message:
        raise RuntimeError(error_message)

    return job


def list_risk_outputs(rc_id):
    """
    List the outputs for a given
    :class:`~openquake.engine.db.models.RiskCalculation`.

    :param rc_id:
        ID of a risk calculation.
    """
    print_outputs_summary(get_risk_outputs(rc_id))


def get_risk_outputs(rc_id):
    """
    :param rc_id:
        ID of a risk calculation.
    :returns:
        A sequence of :class:`openquake.engine.db.models.Output` objects
    """
    return models.Output.objects.filter(oq_job__risk_calculation=rc_id)


def get_hazard_calculations(username):
    """
    Get all hazard calculations belonging to the given ``username``.
    """
    return models.HazardCalculation.objects\
        .filter(owner__user_name=username)\
        .order_by('oqjob__last_update')


def get_risk_calculations(username):
    """
    Get all risk calculations belonging to the given ``username``.
    """
    return models.RiskCalculation.objects\
        .filter(owner__user_name=username)\
        .order_by('oqjob__last_update')<|MERGE_RESOLUTION|>--- conflicted
+++ resolved
@@ -37,13 +37,10 @@
 from openquake.engine.supervising import supervisor
 from openquake.engine.utils import monitor, get_calculator_class
 from openquake.engine.writer import CacheInserter
-<<<<<<< HEAD
-=======
 
 from openquake import hazardlib
 from openquake import risklib
 from openquake import nrmllib
->>>>>>> 45768b8a
 
 
 INPUT_TYPES = dict(models.Input.INPUT_TYPE_CHOICES)
@@ -466,11 +463,7 @@
     calc = get_calculator_class(job_type, calc_mode)(job)
 
     # Create job stats, which implicitly records the start time for the job
-<<<<<<< HEAD
-    models.JobStats.objects.create(oq_job=job)
-=======
     _create_job_stats(job)
->>>>>>> 45768b8a
 
     # Closing all db connections to make sure they're not shared between
     # supervisor and job executor processes.
