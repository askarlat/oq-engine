# -*- coding: utf-8 -*-

# Copyright (c) 2012-2014, GEM Foundation.
#
# OpenQuake Risklib is free software: you can redistribute it and/or
# modify it under the terms of the GNU Affero General Public License
# as published by the Free Software Foundation, either version 3 of
# the License, or (at your option) any later version.
#
# OpenQuake Risklib is distributed in the hope that it will be useful,
# but WITHOUT ANY WARRANTY; without even the implied warranty of
# MERCHANTABILITY or FITNESS FOR A PARTICULAR PURPOSE. See the GNU
# General Public License for more details.
#
# You should have received a copy of the GNU Affero General Public
# License along with OpenQuake Risklib. If not, see
# <http://www.gnu.org/licenses/>.


"""
This module includes the scientific API of the oq-risklib
"""
from __future__ import division
<<<<<<< HEAD
=======

>>>>>>> 46afb74d
import abc
import copy
import itertools
import bisect

import numpy
from numpy.testing import assert_equal
from scipy import interpolate, stats

from openquake.baselib.general import CallableDict
from openquake.risklib import utils
from openquake.baselib.python3compat import with_metaclass


class Output(object):
    """
    A generic container of attributes. Only assets, loss_type, hid and weight
    are always defined.

    :param assets: a list of assets
    :param loss_type: a loss type string
    :param hid: ordinal of the hazard realization (can be None)
    :param weight: weight of the realization (can be None)
    """
    def __init__(self, assets, loss_type, hid=None, weight=0, **attrs):
        self.assets = assets
        self.loss_type = loss_type
        self.hid = hid
        self.weight = weight
        vars(self).update(attrs)

    def __repr__(self):
        return '<%s %s, hid=%s>' % (
            self.__class__.__name__, self.loss_type, self.hid)

    def __str__(self):
        items = '\n'.join('%s=%s' % item for item in vars(self).items())
        return '<%s\n%s>' % (self.__class__.__name__, items)


def fine_graining(points, steps):
    """
    :param points: a list of floats
    :param int steps: expansion steps (>= 2)

    >>> fine_graining([0, 1], steps=0)
    [0, 1]
    >>> fine_graining([0, 1], steps=1)
    [0, 1]
    >>> fine_graining([0, 1], steps=2)
    array([ 0. ,  0.5,  1. ])
    >>> fine_graining([0, 1], steps=3)
    array([ 0.        ,  0.33333333,  0.66666667,  1.        ])
    >>> fine_graining([0, 0.5, 0.7, 1], steps=2)
    array([ 0.  ,  0.25,  0.5 ,  0.6 ,  0.7 ,  0.85,  1.  ])

    N points become S * (N - 1) + 1 points with S > 0
    """
    if steps < 2:
        return points
    ls = numpy.concatenate([numpy.linspace(x, y, num=steps + 1)[:-1]
                            for x, y in utils.pairwise(points)])
    return numpy.concatenate([ls, [points[-1]]])

#
# Input models
#


class VulnerabilityFunction(object):
    def __init__(self, vf_id, imt, imls, mean_loss_ratios, covs=None,
                 distribution="LN"):
        """
        A wrapper around a probabilistic distribution function
        (currently only the log normal distribution is supported).
        It is meant to be pickeable to allow distributed computation.
        The only important method is `.apply_to`, which applies
        the vulnerability function to a given set of ground motion
        fields and epsilons and return a loss matrix with N x R
        elements.

        :param str vf_id: Vulnerability Function ID
        :param str imt: Intensity Measure Type as a string

        :param list imls: Intensity Measure Levels for the
            vulnerability function. All values must be >= 0.0, values
            must be arranged in ascending order with no duplicates

        :param list mean_loss_ratios: Mean Loss ratio values, equal in
        length to imls, where value >= 0.

        :param list covs: Coefficients of Variation. Equal in length
        to mean loss ratios. All values must be >= 0.0.

        :param str distribution_name: The probabilistic distribution
            related to this function.
        """
        self.id = vf_id
        self.imt = imt
        self._check_vulnerability_data(
            imls, mean_loss_ratios, covs, distribution)
        self.imls = numpy.array(imls)
        self.mean_loss_ratios = numpy.array(mean_loss_ratios)

        if covs is not None:
            self.covs = numpy.array(covs)
        else:
            self.covs = numpy.zeros(self.imls.shape)

        for lr, cov in zip(self.mean_loss_ratios, self.covs):
            if lr == 0.0 and cov > 0.0:
                msg = ("It is not valid to define a loss ratio = 0.0 with a "
                       "corresponding coeff. of variation > 0.0")
                raise ValueError(msg)

        self.distribution_name = distribution

        # to be set in .init(), called also by __setstate__
        (self.stddevs, self._mlr_i1d, self._covs_i1d,
         self.distribution) = None, None, None, None
        self.init()

    def init(self):
        self.stddevs = self.covs * self.mean_loss_ratios
        self._mlr_i1d = interpolate.interp1d(self.imls, self.mean_loss_ratios)
        self._covs_i1d = interpolate.interp1d(self.imls, self.covs)
        self.set_distribution(None)

    def set_distribution(self, epsilons=None):
        if (self.covs > 0).any():
            self.distribution = DISTRIBUTIONS[self.distribution_name]()
        else:
            self.distribution = DegenerateDistribution()
        self.distribution.epsilons = (numpy.array(epsilons)
                                      if epsilons is not None else None)

    def apply_to(self, ground_motion_values, epsilons):
        """
        Apply a copy of the vulnerability function to a set of N
        ground motion vectors, by using N epsilon vectors of length R,
        where N is the number of assets and R the number of realizations.

        :param ground_motion_values:
           matrix of floats N x R
        :param epsilons:
           matrix of floats N x R
        """
        # NB: changing the order of the ground motion values for a given
        # asset without changing the order of the corresponding epsilon
        # values gives inconsistent results, see the MeanLossTestCase
        assert len(epsilons) == len(ground_motion_values), (
            len(epsilons), len(ground_motion_values))
        vulnerability_function = copy.copy(self)
        vulnerability_function.set_distribution(epsilons)
        return utils.numpy_map(
            vulnerability_function._apply, ground_motion_values)

    @utils.memoized
    def strictly_increasing(self):
        """
        :returns:
          a new vulnerability function that is strictly increasing.
          It is built by removing piece of the function where the mean
          loss ratio is constant.
        """
        imls, mlrs, covs = [], [], []

        previous_mlr = None
        for i, mlr in enumerate(self.mean_loss_ratios):
            if previous_mlr == mlr:
                continue
            else:
                mlrs.append(mlr)
                imls.append(self.imls[i])
                covs.append(self.covs[i])
                previous_mlr = mlr

        return self.__class__(
            self.id, self.imt, imls, mlrs, covs, self.distribution_name)

    def mean_loss_ratios_with_steps(self, steps):
        """
        Split the mean loss ratios, producing a new set of loss ratios. The new
        set of loss ratios always includes 0.0 and 1.0

        :param int steps:
            the number of steps we make to go from one loss
            ratio to the next. For example, if we have [0.5, 0.7]::

             steps = 1 produces [0.0,  0.5, 0.7, 1]
             steps = 2 produces [0.0, 0.25, 0.5, 0.6, 0.7, 0.85, 1]
             steps = 3 produces [0.0, 0.17, 0.33, 0.5, 0.57, 0.63,
                                 0.7, 0.8, 0.9, 1]
        """
        loss_ratios = self.mean_loss_ratios

        if min(loss_ratios) > 0.0:
            # prepend with a zero
            loss_ratios = numpy.concatenate([[0.0], loss_ratios])

        if max(loss_ratios) < 1.0:
            # append a 1.0
            loss_ratios = numpy.concatenate([loss_ratios, [1.0]])

        return fine_graining(loss_ratios, steps)

    def _cov_for(self, imls):
        """
        Clip `imls` to the range associated with the support of the
        vulnerability function and returns the corresponding
        covariance values by linear interpolation. For instance
        if the range is [0.005, 0.0269] and the imls are
        [0.0049, 0.006, 0.027], the clipped imls are
        [0.005,  0.006, 0.0269].
        """
        return self._covs_i1d(
            numpy.piecewise(
                imls,
                [imls > self.imls[-1], imls < self.imls[0]],
                [self.imls[-1], self.imls[0], lambda x: x]))

    def __getstate__(self):
        return (self.id, self.imt, self.imls, self.mean_loss_ratios,
                self.covs, self.distribution_name)

    def __setstate__(self, state):
        self.id = state[0]
        self.imt = state[1]
        self.imls = state[2]
        self.mean_loss_ratios = state[3]
        self.covs = state[4]
        self.distribution_name = state[5]
        self.init()

    def _check_vulnerability_data(self, imls, loss_ratios, covs, distribution):
        assert_equal(imls, sorted(set(imls)))
        assert all(x >= 0.0 for x in imls)
        assert covs is None or len(covs) == len(imls)
        assert len(loss_ratios) == len(imls)
        assert all(x >= 0.0 for x in loss_ratios)
        assert covs is None or all(x >= 0.0 for x in covs)
        assert distribution in ["LN", "BT"]

    def _apply(self, imls):
        """
        Given IML values, interpolate the corresponding loss ratio
        value(s) on the curve.

        Input IML value(s) is/are clipped to IML range defined for this
        vulnerability function.

        :param float array iml: IML value

        :returns: :py:class:`numpy.ndarray` containing a number of interpolated
            values equal to the size of the input (1 or many)
        """
        # for imls < min(iml) we return a loss of 0 (default)
        ret = numpy.zeros(len(imls))

        # imls are clipped to max(iml)
        imls_curve = numpy.piecewise(
            imls,
            [imls > self.imls[-1]],
            [self.imls[-1], lambda x: x])

        # for imls such that iml > min(iml) we get a mean loss ratio
        # by interpolation and sample the distribution
        idxs, = numpy.where(imls_curve >= self.imls[0])
        imls_curve = numpy.array(imls_curve)[idxs]
        means = self._mlr_i1d(imls_curve)

        # apply uncertainty
        covs = self._cov_for(imls_curve)
        ret[idxs] = self.distribution.sample(
            means, covs, covs * imls_curve, idxs)
        return ret

    @utils.memoized
    def loss_ratio_exceedance_matrix(self, steps):
        """Compute the LREM (Loss Ratio Exceedance Matrix).

        :param int steps:
            Number of steps between loss ratios.
        """

        # add steps between mean loss ratio values
        loss_ratios = self.mean_loss_ratios_with_steps(steps)

        # LREM has number of rows equal to the number of loss ratios
        # and number of columns equal to the number of imls
        lrem = numpy.empty((loss_ratios.size, self.imls.size), float)

        for row, loss_ratio in enumerate(loss_ratios):
            for col, (mean_loss_ratio, stddev) in enumerate(
                    zip(self.mean_loss_ratios, self.stddevs)):
                lrem[row][col] = self.distribution.survival(
                    loss_ratio, mean_loss_ratio, stddev)
        return loss_ratios, lrem

    @utils.memoized
    def mean_imls(self):
        """
        Compute the mean IMLs (Intensity Measure Level)
        for the given vulnerability function.

        :param vulnerability_function: the vulnerability function where
            the IMLs (Intensity Measure Level) are taken from.
        :type vuln_function:
           :py:class:`openquake.risklib.vulnerability_function.\
           VulnerabilityFunction`
        """
        return numpy.array(
            [max(0, self.imls[0] - (self.imls[1] - self.imls[0]) / 2.)] +
            [numpy.mean(pair) for pair in utils.pairwise(self.imls)] +
            [self.imls[-1] + (self.imls[-1] - self.imls[-2]) / 2.])

    def __repr__(self):
        return '<VulnerabilityFunction(%s, %s)>' % (self.id, self.imt)


class VulnerabilityFunctionWithPMF(object):
    """
    Vulnerability function with an explicit distribution of probabilities

    :param str vf_id: vulnerability function ID
    :param str imt: Intensity Measure Type
    :param imls: intensity measure levels (L)
    :param ratios: mean ratios (M)
    :param probs: a matrix of probabilities of shape (M, L)
    """
    def __init__(self, vf_id, imt, imls, loss_ratios, probs):
        self.id = vf_id
        self.imt = imt
        self._check_vulnerability_data(imls, loss_ratios, probs)
        self.imls = imls
        self.loss_ratios = loss_ratios
        self.probs = probs
        self.distribution_name = "PM"

        # to be set in .init(), called also by __setstate__
        (self._probs_i1d, self.distribution) = None, None
        self.init()

    def init(self):
        self._probs_i1d = interpolate.interp1d(self.imls, self.probs)
        self.set_distribution(None)

    def set_distribution(self, epsilons=None):
        self.distribution = DISTRIBUTIONS[self.distribution_name]()
        self.distribution.epsilons = epsilons

    def apply_to(self, ground_motion_values, epsilons=None):
        """
        :param ground_motion_values:
           matrix of floats N x M
        :param epsilons:
           not used
        :returns: a N x M loss matrix
        """
        vulnerability_function = copy.copy(self)
        vulnerability_function.set_distribution(epsilons)
        return utils.numpy_map(
            vulnerability_function._apply, ground_motion_values)

    def __getstate__(self):
        return (self.id, self.imt, self.imls, self.loss_ratios,
                self.probs, self.distribution_name)

    def __setstate__(self, state):
        self.id = state[0]
        self.imt = state[1]
        self.imls = state[2]
        self.loss_ratios = state[3]
        self.probs = state[4]
        self.distribution_name = state[5]
        self.init()

    def _check_vulnerability_data(self, imls, loss_ratios, probs):
        assert all(x >= 0.0 for x in imls)
        assert all(x >= 0.0 for x in loss_ratios)
        assert all([1.0 >= x >= 0.0 for x in y] for y in probs)
        assert probs.shape[0] == len(loss_ratios)
        assert probs.shape[1] == len(imls)

    def _apply(self, imls):
        """
        Given IML values, interpolate the corresponding loss ratio
        value(s) on the curve.

        Input IML value(s) is/are clipped to IML range defined for this
        vulnerability function.

        :param float array iml: IML value

        :returns: :py:class:`numpy.ndarray` containing a number of interpolated
            values equal to the size of the input (1 or many)
        """
        # for imls < min(iml) we return a loss of 0 (default)
        ret = numpy.zeros(len(imls))

        # imls are clipped to max(iml)
        imls_curve = numpy.piecewise(
            imls,
            [imls > self.imls[-1]],
            [self.imls[-1], lambda x: x])

        # for imls such that iml > min(iml) we get a mean loss ratio
        # by interpolation and sample the distribution
        idxs, = numpy.where(imls_curve >= self.imls[0])
        imls_curve = numpy.array(imls_curve)[idxs]
        probs = self._probs_i1d(imls_curve)

        # apply uncertainty
        ret[idxs] = self.distribution.sample(self.loss_ratios, probs)
        return ret

    @utils.memoized
    def loss_ratio_exceedance_matrix(self, steps):
        """Compute the LREM (Loss Ratio Exceedance Matrix).
        Required for the Classical Risk and BCR Calculators.
        Currently left unimplemented as the PMF format is used only for the
        Scenario and Event Based Risk Calculators
        :param int steps:
            Number of steps between loss ratios.
        """
        # TODO: to be implemented if the classical risk calculator
        # needs to support the pmf vulnerability format

    def __repr__(self):
        return '<VulnerabilityFunctionWithPMF(%s, %s)>' % (self.id, self.imt)


class FragilityFunctionContinuous(object):
    # FIXME (lp). Should be re-factored with LogNormalDistribution
    def __init__(self, limit_state, mean, stddev):
        self.limit_state = limit_state
        self.mean = mean
        self.stddev = stddev

    def __call__(self, iml):
        """
        Compute the Probability of Exceedance (PoE) for the given
        Intensity Measure Level (IML).
        """
        variance = self.stddev ** 2.0
        sigma = numpy.sqrt(numpy.log(
            (variance / self.mean ** 2.0) + 1.0))

        mu = self.mean ** 2.0 / numpy.sqrt(
            variance + self.mean ** 2.0)

        return stats.lognorm.cdf(iml, sigma, scale=mu)

    def __getstate__(self):
        return dict(limit_state=self.limit_state,
                    mean=self.mean, stddev=self.stddev)

    def __repr__(self):
        return '<%s(%s, %s, %s)>' % (
            self.__class__.__name__, self.limit_state, self.mean, self.stddev)


class FragilityFunctionDiscrete(object):

    def __init__(self, limit_state, imls, poes, no_damage_limit=None):
        self.limit_state = limit_state
        self.imls = imls
        self.poes = poes
        self._interp = None
        self.no_damage_limit = no_damage_limit

    @property
    def interp(self):
        if self._interp is not None:
            return self._interp
        self._interp = interpolate.interp1d(self.imls, self.poes)
        return self._interp

    def __call__(self, iml):
        """
        Compute the Probability of Exceedance (PoE) for the given
        Intensity Measure Level (IML).
        """
        highest_iml = self.imls[-1]

        if self.no_damage_limit is not None and iml < self.no_damage_limit:
            return 0.
        # when the intensity measure level is above
        # the range, we use the highest one
        return self.interp(highest_iml if iml > highest_iml else iml)

    # so that the curve is pickeable
    def __getstate__(self):
        return dict(limit_state=self.limit_state,
                    poes=self.poes, imls=self.imls, _interp=None,
                    no_damage_limit=self.no_damage_limit)

    def __eq__(self, other):
        return (self.poes == other.poes and self.imls == other.imls)

    def __ne__(self, other):
        return not self == other

    def __repr__(self):
        return '<%s(%s, %s, %s)>' % (
            self.__class__.__name__, self.limit_state, self.imls, self.poes)


class FragilityFunctionList(list):
    """
    A list of fragility functions with common attributes
    """
    def __init__(self, elements, **attrs):
        list.__init__(self, elements)
        vars(self).update(attrs)

    def __repr__(self):
        kvs = ['%s=%s' % item for item in vars(self).items()]
        return '<FragilityFunctionList %s>' % ', '.join(kvs)

#
# Distribution & Sampling
#

DISTRIBUTIONS = CallableDict()


class Distribution(with_metaclass(abc.ABCMeta)):
    """
    A Distribution class models continuous probability distribution of
    random variables used to sample losses of a set of assets. It is
    usually registered with a name (e.g. LN, BT, PM) by using
    :class:`openquake.baselib.general.CallableDict`
    """

    @abc.abstractmethod
    def sample(self, means, covs, stddevs, idxs):
        """
        :returns: sample a set of losses
        :param means: an array of mean losses
        :param covs: an array of covariances
        :param stddevs: an array of stddevs
        """
        raise NotImplementedError

    @abc.abstractmethod
    def survival(self, loss_ratio, mean, stddev):
        """
        Return the survival function of the distribution with `mean`
        and `stddev` applied to `loss_ratio`
        """
        raise NotImplementedError


class DegenerateDistribution(Distribution):
    """
    The degenerate distribution. E.g. a distribution with a delta
    corresponding to the mean.
    """
    def sample(self, means, _covs, _stddev, _idxs):
        return means

    def survival(self, loss_ratio, mean, _stddev):
        return numpy.piecewise(
            loss_ratio, [loss_ratio > mean or not mean], [0, 1])


class EpsilonProvider(object):
    """
    A provider of epsilons. If the correlation coefficient is nonzero,
    it builds at instantiation time an NxN correlation matrix for the N
    assets. The `.sample` method returns an array of NxS elements,
    where S is the number of seeds passed.

    Here is an example without correlation:

    >>> ep = EpsilonProvider(num_assets=3, correlation=0)
    >>> ep.sample(seeds=[42, 43])
    array([[ 0.49671415,  0.25739993],
           [-0.1382643 , -0.90848143],
           [ 0.64768854, -0.37850311]])

    Here is an example with full correlation, i.e. all the assets get the same
    epsilon for a given seed:

    >>> ep = EpsilonProvider(num_assets=3, correlation=1)
    >>> ep.sample(seeds=[42, 43])
    array([[-0.49671415, -0.25739993],
           [-0.49671415, -0.25739993],
           [-0.49671415, -0.25739993]])
    """
    def __init__(self, num_assets, correlation):
        """
        :param int num_assets: the number of assets
        :param float correlation: coefficient in the range [0, 1]
        """
        assert num_assets > 0, num_assets
        assert 0 <= correlation <= 1, correlation
        self.num_assets = num_assets
        self.correlation = correlation
        if self.correlation:
            self.means_vector = numpy.zeros(num_assets)
            self.covariance_matrix = (
                numpy.ones((num_assets, num_assets)) * correlation +
                numpy.diag(numpy.ones(num_assets)) * (1 - correlation))

    def sample_one(self, seed):
        """
        :param int seed: the random seed used to generate the epsilons
        :returns: an array with `num_assets` epsilons
        """
        numpy.random.seed(seed)
        if not self.correlation:
            return numpy.random.normal(size=self.num_assets)
        return numpy.random.multivariate_normal(
            self.means_vector, self.covariance_matrix, 1).reshape(-1)

    def sample(self, seeds):
        """
        :param seeds: a sequence of stochastic seeds
        :returns: an array with shape `(num_assets, num_seeds)`
        """
        return numpy.array([self.sample_one(seed) for seed in seeds]).T


def make_epsilons(matrix, seed, correlation):
    """
    Given a matrix N * R returns a matrix of the same shape N * R
    obtained by applying the multivariate_normal distribution to
    N points and R samples, by starting from the given seed and
    correlation.
    """
    if seed is not None:
        numpy.random.seed(seed)
    asset_count = len(matrix)
    samples = len(matrix[0])
    if not correlation:  # avoid building the covariance matrix
        return numpy.random.normal(size=(samples, asset_count)).transpose()
    means_vector = numpy.zeros(asset_count)
    covariance_matrix = (
        numpy.ones((asset_count, asset_count)) * correlation +
        numpy.diag(numpy.ones(asset_count)) * (1 - correlation))
    return numpy.random.multivariate_normal(
        means_vector, covariance_matrix, samples).transpose()


@DISTRIBUTIONS.add('LN')
class LogNormalDistribution(Distribution):
    """
    Model a distribution of a random variable whoose logarithm are
    normally distributed.

    :attr epsilons: A matrix of random numbers generated with
                    :func:`numpy.random.multivariate_normal` with dimensions
                    assets_num x samples_num.
    :attr asset_idx: a counter used in sampling to iterate over the
                     attribute `epsilons`
    """
    def __init__(self, epsilons=None):
        self.epsilons = epsilons
        self.asset_idx = 0

    def sample(self, means, covs, _stddevs, idxs):
        if self.epsilons is None:
            raise ValueError("A LogNormalDistribution must be initialized "
                             "before you can use it")
        eps = self.epsilons[self.asset_idx, idxs]
        self.asset_idx += 1
        sigma = numpy.sqrt(numpy.log(covs ** 2.0 + 1.0))
        probs = means / numpy.sqrt(1 + covs ** 2) * numpy.exp(eps * sigma)
        return probs

    def survival(self, loss_ratio, mean, stddev):
        # scipy does not handle correctly the limit case stddev = 0.
        # In that case, when `mean` > 0 the survival function
        # approaches to a step function, otherwise (`mean` == 0) we
        # returns 0
        if stddev == 0:
            return numpy.piecewise(
                loss_ratio, [loss_ratio > mean or not mean], [0, 1])

        variance = stddev ** 2.0

        sigma = numpy.sqrt(numpy.log((variance / mean ** 2.0) + 1.0))
        mu = mean ** 2.0 / numpy.sqrt(variance + mean ** 2.0)
        return stats.lognorm.sf(loss_ratio, sigma, scale=mu)


@DISTRIBUTIONS.add('BT')
class BetaDistribution(Distribution):
    def sample(self, means, _covs, stddevs, _idxs=None):
        alpha = self._alpha(means, stddevs)
        beta = self._beta(means, stddevs)
        return numpy.random.beta(alpha, beta, size=None)

    def survival(self, loss_ratio, mean, stddev):
        return stats.beta.sf(loss_ratio,
                             self._alpha(mean, stddev),
                             self._beta(mean, stddev))

    @staticmethod
    def _alpha(mean, stddev):
        return ((1 - mean) / stddev ** 2 - 1 / mean) * mean ** 2

    @staticmethod
    def _beta(mean, stddev):
        return ((1 - mean) / stddev ** 2 - 1 / mean) * (mean - mean ** 2)


@DISTRIBUTIONS.add('PM')
class DiscreteDistribution(Distribution):
    def sample(self, loss_ratios, probs):
        ret = []
        for i in range(probs.shape[1]):
<<<<<<< HEAD
            pmf = stats.rv_discrete(name='pmf', values=(
                range(len(loss_ratios)), probs[:, i]))
=======
            pmf = stats.rv_discrete(name='pmf', values=(list(range(len(loss_ratios))), probs[:,i]))
>>>>>>> 46afb74d
            ret.append(loss_ratios[pmf.rvs()])
        return ret

    def survival(self, loss_ratios, probs):
        """Required for the Classical Risk and BCR Calculators.
        Currently left unimplemented as the PMF format is used only for the
        Scenario and Event Based Risk Calculators
        :param int steps:
            Number of steps between loss ratios.
        """
        # TODO: to be implemented if the classical risk calculator
        # needs to support the pmf vulnerability format
        return


#
# Event Based
#

class CurveBuilder(object):
    """
    Build loss ratio curves. The usage is something like this:

      builder = CurveBuilder(curve_resolution)
      counts = builder.build_counts(loss_matrix)
      poes = builder.build_poes(counts, tses, time_span)
      loss_ratio_curve = (builder.ratios, poes)
    """
    def __init__(self, curve_resolution):
        self.curve_resolution = R = curve_resolution
        self.ratios = numpy.logspace(-10, 0, curve_resolution)
        self.loss_curve_dt = numpy.dtype([
            ('losses', (float, R)), ('poes', (float, R)), ('avg', float)])

    def build_counts(self, loss_matrix):
        """
        :param loss_matrix:
            a matrix of loss ratios of size N x R, N = #assets, R = #ruptures
        """
        N = len(loss_matrix)
        counts = numpy.zeros((N, self.curve_resolution), numpy.uint32)
        for i, loss_ratios in enumerate(loss_matrix):
            # build the counts for each asset
            counts[i, :] = numpy.array([(loss_ratios > ratio).sum()
                                        for ratio in self.ratios])
        return counts

    def build_poes(self, counts, nses):
        """
        :param counts: an array of counts of exceedence for the bins
        :param nses: number of effective stochastic event sets
        :returns: an array of PoEs
        """
        rates_of_exceedance = numpy.array(counts, float) / nses
        return 1. - numpy.exp(-rates_of_exceedance)

    def build_loss_curves(self, poe_matrix, asset_values, indices, N):
        """
        :param poe_matrix: a matrix n x C, with n <= N
        :param asset_values: n asset values for a given loss_type
        :param indices: n asset indices in the range [0, .., N-1]
        :param N: the total number of assets
        """
        n = len(asset_values)
        assert len(poe_matrix) == n, (len(poe_matrix), n)
        assert n <= N, (n, N)
        lcs = numpy.zeros(N, self.loss_curve_dt)
        for i, poes, value in zip(indices, poe_matrix, asset_values):
            losses = self.ratios * value
            avg = average_loss((losses, poes))
            lcs[i] = (losses, poes, avg)
        return lcs


def event_based(loss_values, tses, time_span, curve_resolution):
    """
    Compute a loss (or loss ratio) curve.

    :param loss_values: The loss ratios (or the losses) computed by
                        applying the vulnerability function

    :param tses: Time representative of the stochastic event set

    :param time_span: Investigation Time spanned by the risk input

    :param curve_resolution: The number of points the output curve is
                             defined by
    """
    reference_losses = numpy.linspace(
        0, numpy.max(loss_values), curve_resolution)
    # counts how many loss_values are bigger than the reference loss
    counts = [(loss_values > loss).sum() for loss in reference_losses]
    # NB: (loss_values > loss).sum() is MUCH more efficient than
    # sum(loss_values > loss). Incredibly more efficient in memory.

    rates_of_exceedance = numpy.array(counts) * time_span / float(tses)

    poes = 1. - numpy.exp(-rates_of_exceedance)
    return numpy.array([reference_losses, poes])


#
# Scenario Damage
#

def scenario_damage(fragility_functions, gmv):
    """
    Compute the damage state fractions for the given ground motion value.
    Return am array of M values where M is the numbers of damage states.
    """
    return pairwise_diff(
        [1] + [ff(gmv) for ff in fragility_functions] + [0])

#
# Classical Damage
#


def annual_frequency_of_exceedence(poe, t_haz):
    """
    :param poe: hazard probability of exceedence
    :param t_haz: hazard investigation time
    """
    return - numpy.log(1. - poe) / t_haz


def classical_damage(
        fragility_functions, hazard_imls, hazard_poes,
        investigation_time, risk_investigation_time):
    """
    :param fragility_functions:
        a list of fragility functions for each damage state
    :param hazard_imls:
        Intensity Measure Levels
    :param hazard_poes:
        hazard curve
    :param investigation_time:
        hazard investigation time
    :param risk_investigation_time:
        risk investigation time
    :returns:
        an array of M probabilities of occurrence where M is the numbers
        of damage states.
    """
    imls = numpy.array(fragility_functions.imls)
    if fragility_functions.steps_per_interval:  # interpolate
        min_val, max_val = hazard_imls[0], hazard_imls[-1]
        numpy.putmask(imls, imls < min_val, min_val)
        numpy.putmask(imls, imls > max_val, max_val)
        poes = interpolate.interp1d(hazard_imls, hazard_poes)(imls)
    else:
        poes = numpy.array(hazard_poes)
    afe = annual_frequency_of_exceedence(poes, investigation_time)
    annual_frequency_of_occurrence = pairwise_diff(
        pairwise_mean([afe[0]] + list(afe) + [afe[-1]]))
    poes_per_damage_state = []
    for ff in fragility_functions:
        frequency_of_exceedence_per_damage_state = numpy.dot(
            annual_frequency_of_occurrence, list(map(ff, imls)))
        poe_per_damage_state = 1. - numpy.exp(
            - frequency_of_exceedence_per_damage_state
            * risk_investigation_time)
        poes_per_damage_state.append(poe_per_damage_state)
    poos = pairwise_diff([1] + poes_per_damage_state + [0])
    return poos

#
# Classical
#


def classical(vulnerability_function, hazard_imls, hazard_poes, steps=10):
    """
    :param vulnerability_function:
        an instance of
        :py:class:`openquake.risklib.scientific.VulnerabilityFunction`
        representing the vulnerability function used to compute the curve.
    :param hazard_imls:
        the hazard intensity measure type and levels
    :type hazard_poes:
        the hazard curve
    :param int steps:
        Number of steps between loss ratios.
    """
    vf = vulnerability_function.strictly_increasing()
    imls = vf.mean_imls()
    loss_ratios, lrem = vf.loss_ratio_exceedance_matrix(steps)

    # saturate imls to hazard imls
    min_val, max_val = hazard_imls[0], hazard_imls[-1]
    numpy.putmask(imls, imls < min_val, min_val)
    numpy.putmask(imls, imls > max_val, max_val)

    # interpolate the hazard curve
    poes = interpolate.interp1d(hazard_imls, hazard_poes)(imls)

    # compute the poos
    pos = pairwise_diff(poes)
    lrem_po = numpy.empty(lrem.shape)
    for idx, po in enumerate(pos):
        lrem_po[:, idx] = lrem[:, idx] * po  # column * po

    return numpy.array([loss_ratios, lrem_po.sum(axis=1)])


def conditional_loss_ratio(loss_ratios, poes, probability):
    """
    Return the loss ratio corresponding to the given PoE (Probability
    of Exceendance). We can have four cases:

      1. If `probability` is in `poes` it takes the bigger
         corresponding loss_ratios.

      2. If it is in `(poe1, poe2)` where both `poe1` and `poe2` are
         in `poes`, then we perform a linear interpolation on the
         corresponding losses

      3. if the given probability is smaller than the
         lowest PoE defined, it returns the max loss ratio .

      4. if the given probability is greater than the highest PoE
         defined it returns zero.

    :param loss_ratios: an iterable over non-decreasing loss ratio
                        values (float)
    :param poes: an iterable over non-increasing probability of
                 exceedance values (float)
    :param float probability: the probability value used to
                              interpolate the loss curve
    """

    rpoes = poes[::-1]
    if probability > poes[0]:  # max poes
        return 0.0
    elif probability < poes[-1]:  # min PoE
        return loss_ratios[-1]
    if probability in poes:
        return max([loss
                    for i, loss in enumerate(loss_ratios)
                    if probability == poes[i]])
    else:
        interval_index = bisect.bisect_right(rpoes, probability)

        if interval_index == len(poes):  # poes are all nan
            return float('nan')
        elif interval_index == 1:  # boundary case
            x1, x2 = poes[-2:]
            y1, y2 = loss_ratios[-2:]
        else:
            x1, x2 = poes[-interval_index-1:-interval_index + 1]
            y1, y2 = loss_ratios[-interval_index-1:-interval_index + 1]

        return (y2 - y1) / (x2 - x1) * (probability - x1) + y1


#
# Insured Losses
#

def insured_losses(losses, deductible, insured_limit):
    """
    Compute insured losses for the given asset and losses

    :param losses: an array of ground-up loss ratios
    :param float deductible: the deductible limit in fraction form
    :param float insured_limit: the insured limit in fraction form
    """
    return numpy.piecewise(
        losses,
        [losses < deductible, losses > insured_limit],
        [0, insured_limit - deductible, lambda x: x - deductible])


def insured_loss_curve(curve, deductible, insured_limit):
    """
    Compute an insured loss ratio curve given a loss ratio curve

    :param curve: an array 2 x R (where R is the curve resolution)
    :param float deductible: the deductible limit in fraction form
    :param float insured_limit: the insured limit in fraction form
    """
    losses, poes = curve[:, curve[0] <= insured_limit]
    limit_poe = interpolate.interp1d(
        *curve,
        bounds_error=False, fill_value=1)(deductible)
    return numpy.array([
        losses,
        numpy.piecewise(poes, [poes > limit_poe], [limit_poe, lambda x: x])])


#
# Benefit Cost Ratio Analysis
#


def bcr(eal_original, eal_retrofitted, interest_rate,
        asset_life_expectancy, asset_value, retrofitting_cost):
    """
    Compute the Benefit-Cost Ratio.

    BCR = (EALo - EALr)(1-exp(-r*t))/(r*C)

    Where:

    * BCR -- Benefit cost ratio
    * EALo -- Expected annual loss for original asset
    * EALr -- Expected annual loss for retrofitted asset
    * r -- Interest rate
    * t -- Life expectancy of the asset
    * C -- Retrofitting cost
    """
    return ((eal_original - eal_retrofitted) * asset_value
            * (1 - numpy.exp(- interest_rate * asset_life_expectancy))
            / (interest_rate * retrofitting_cost))


# ####################### statistics #################################### #

def average_loss(losses_poes):
    """
    Given a loss curve with `poes` over `losses` defined on a given
    time span it computes the average loss on this period of time.

    :note: As the loss curve is supposed to be piecewise linear as it
           is a result of a linear interpolation, we compute an exact
           integral by using the trapeizodal rule with the width given by the
           loss bin width.
    """
    losses, poes = losses_poes
    return numpy.dot(-pairwise_diff(losses), pairwise_mean(poes))


def pairwise_mean(values):
    "Averages between a value and the next value in a sequence"
    return numpy.array([numpy.mean(pair) for pair in utils.pairwise(values)])


def pairwise_diff(values):
    "Differences between a value and the next value in a sequence"
    return numpy.array([x - y for x, y in utils.pairwise(values)])


def mean_std(fractions):
    """
    Given an N x M matrix, returns mean and std computed on the rows,
    i.e. two M-dimensional vectors.
    """
    return numpy.mean(fractions, axis=0), numpy.std(fractions, axis=0, ddof=1)


def loss_map_matrix(poes, curves):
    """
    Wrapper around :func:`openquake.risklib.scientific.conditional_loss_ratio`.
    Return a matrix of shape (num-poes, num-curves). The curves are lists of
    pairs (loss_ratios, poes).
    """
    return numpy.array(
        [[conditional_loss_ratio(curve[0], curve[1], poe)
          for curve in curves] for poe in poes]
    ).reshape((len(poes), len(curves)))


def mean_curve(values, weights=None):
    """
    Compute the mean by using numpy.average on the first axis.
    """
    if weights:
        weights = list(map(float, weights))
        assert abs(sum(weights) - 1.) < 1E-12, sum(weights) - 1.
    else:
        weights = [1. / len(values)] * len(values)
    if isinstance(values[0], (numpy.ndarray, list, tuple)):  # fast lane
        return numpy.average(values, axis=0, weights=weights)
    return sum(value * weight for value, weight in zip(values, weights))


def quantile_curve(curves, quantile, weights=None):
    """
    Compute the weighted quantile aggregate of a set of curves
    when using the logic tree end-branch enumeration approach, or just the
    standard quantile when using the sampling approach.

    :param curves:
        2D array-like of curve PoEs. Each row represents the PoEs for a single
        curve
    :param quantile:
        Quantile value to calculate. Should in the range [0.0, 1.0].
    :param weights:
        Array-like of weights, 1 for each input curve, or None
    :returns:
        A numpy array representing the quantile aggregate
    """
    if weights is None:
        # this implementation is an alternative to
        # numpy.array(mstats.mquantiles(curves, prob=quantile, axis=0))[0]
        # more or less copied from the scipy mquantiles function, just special
        # cased for what we need (and a lot faster)
        arr = numpy.array(curves).reshape(len(curves), -1)
        p = numpy.array(quantile)
        m = 0.4 + p * 0.2
        n = len(arr)
        aleph = n * p + m
        k = numpy.floor(aleph.clip(1, n - 1)).astype(int)
        gamma = (aleph - k).clip(0, 1)
        data = numpy.sort(arr, axis=0).transpose()
        return (1.0 - gamma) * data[:, k - 1] + gamma * data[:, k]

    # Each curve needs to be associated with a weight
    assert len(weights) == len(curves)
    weights = numpy.array(weights, dtype=numpy.float64)

    result_curve = []
    np_curves = numpy.array(curves).reshape(len(curves), -1)
    np_weights = numpy.array(weights)
    for poes in np_curves.transpose():
        sorted_poe_idxs = numpy.argsort(poes)
        sorted_weights = np_weights[sorted_poe_idxs]
        sorted_poes = poes[sorted_poe_idxs]
        cum_weights = numpy.cumsum(sorted_weights)
        result_curve.append(numpy.interp(quantile, cum_weights, sorted_poes))
    return numpy.array(result_curve)


def exposure_statistics(
        loss_curves, map_poes, weights, quantiles):
    """
    Compute exposure statistics for N assets and R realizations.

    :param loss_curves:
        a list with N loss curves data. Each item holds a 2-tuple with
        1) the loss ratios on which the curves have been defined on
        2) the poes of the R curves
    :param map_poes:
        a numpy array with P poes used to compute loss maps
    :param weights:
        a list of N weights used to compute mean/quantile weighted statistics
    :param quantiles:
        the quantile levels used to compute quantile results

    :returns:
        a tuple with six elements:
            1. a numpy array with N mean loss curves
            2. a numpy array with N mean average losses
            3. a numpy array with P x N mean map values
            4. a numpy array with Q x N quantile loss curves
            5. a numpy array with Q x N quantile average loss values
            6. a numpy array with Q x P quantile map values
    """
    curve_resolution = len(loss_curves[0][0])
    map_nr = len(map_poes)

    # Collect per-asset statistic along the last dimension of the
    # following arrays
    mean_curves = numpy.zeros((0, 2, curve_resolution))
    mean_average_losses = numpy.array([])
    mean_maps = numpy.zeros((map_nr, 0))
    quantile_curves = numpy.zeros((len(quantiles), 0, 2, curve_resolution))
    quantile_average_losses = numpy.zeros((len(quantiles), 0,))
    quantile_maps = numpy.zeros((len(quantiles), map_nr, 0))

    for loss_ratios, curves_poes in loss_curves:
        _mean_curve, _mean_maps, _quantile_curves, _quantile_maps = (
            asset_statistics(
                loss_ratios, curves_poes, quantiles, weights, map_poes))

        mean_curves = numpy.vstack(
            (mean_curves, _mean_curve[numpy.newaxis, :]))
        mean_average_losses = numpy.append(
            mean_average_losses, average_loss(_mean_curve))

        mean_maps = numpy.hstack((mean_maps, _mean_maps[:, numpy.newaxis]))
        quantile_curves = numpy.hstack(
            (quantile_curves, _quantile_curves[:, numpy.newaxis]))

        _quantile_average_losses = utils.numpy_map(
            average_loss, _quantile_curves)
        quantile_average_losses = numpy.hstack(
            (quantile_average_losses,
             _quantile_average_losses[:, numpy.newaxis]))
        quantile_maps = numpy.dstack(
            (quantile_maps, _quantile_maps[:, :, numpy.newaxis]))

    return (mean_curves, mean_average_losses, mean_maps,
            quantile_curves, quantile_average_losses, quantile_maps)


def asset_statistics(
        losses, curves_poes, quantiles, weights, poes):
    """
    Compute output statistics (mean/quantile loss curves and maps)
    for a single asset

    :param losses:
       the losses on which the loss curves are defined
    :param curves_poes:
       a numpy matrix with the poes of the different curves
    :param list quantiles:
       an iterable over the quantile levels to be considered for
       quantile outputs
    :param list poes:
       the poe taken into account for computing loss maps
    :returns:
       a tuple with
       1) mean loss curve
       2) a list of quantile curves
       3) mean loss map
       4) a list of quantile loss maps
    """
    mean_curve_ = numpy.array([losses, mean_curve(curves_poes, weights)])
    mean_map = loss_map_matrix(poes, [mean_curve_]).reshape(len(poes))
    quantile_curves = numpy.array(
        [[losses, quantile_curve(curves_poes, quantile, weights)]
         for quantile in quantiles]).reshape((len(quantiles), 2, len(losses)))
    quantile_maps = loss_map_matrix(poes, quantile_curves).transpose()
    return (mean_curve_, mean_map, quantile_curves, quantile_maps)


def normalize_curves(curves):
    """
    :param curves: a list of pairs (losses, poes)
    :returns: first losses, all_poes
    """
    return curves[0][0], [poes for _losses, poes in curves]


def normalize_curves_eb(curves):
    """
    A more sophisticated version of normalize_curves, used in the event
    based calculator.

    :param curves: a list of pairs (losses, poes)
    :returns: first losses, all_poes
    """
    # we assume non-decreasing losses, so losses[-1] is the maximum loss
    non_zero_curves = [(losses, poes)
                       for losses, poes in curves if losses[-1] > 0]
    if not non_zero_curves:  # no damage. all zero curves
        return curves[0][0], [poes for _losses, poes in curves]
    else:  # standard case
        max_losses = [losses[-1] for losses, _poes in non_zero_curves]
        reference_curve = non_zero_curves[numpy.argmax(max_losses)]
        loss_ratios = reference_curve[0]
        curves_poes = [interpolate.interp1d(
            losses, poes, bounds_error=False, fill_value=0)(loss_ratios)
            for losses, poes in curves]
    return loss_ratios, curves_poes


class StatsBuilder(object):
    """
    A class to build risk statistics
    """
    def __init__(self, quantiles,
                 conditional_loss_poes, poes_disagg,
                 normalize_curves=normalize_curves):
        self.quantiles = quantiles
        self.conditional_loss_poes = conditional_loss_poes
        self.poes_disagg = poes_disagg
        self.normalize_curves = normalize_curves

    def normalize(self, loss_curves):
        """
        Normalize the loss curves by using the provided normalization function
        """
        return list(map(self.normalize_curves,
                   numpy.array(loss_curves).transpose(1, 0, 2, 3)))

    def build(self, all_outputs):
        """
        Build all statistics from a set of risk outputs.

        :param all_outputs:
            a non empty sequence of risk outputs referring to the same assets
            and loss_type. Each output must have attributes assets, loss_type,
            hid, weight, loss_curves and insured_curves (the latter is
            possibly None).
        :returns:
            an Output object with the following attributes
            (numpy arrays; the shape is in parenthesis, N is the number of
            assets, R the resolution of the loss curve, P the number of
            conditional loss poes, Q the number of quantiles):

            01. assets (N)
            02. loss_type (1)
            03. mean_curves (N, 2, R)
            04. mean_average_losses (N)
            05. mean_map (P, N)
            06. mean_fractions (P, N)
            07. quantile_curves (Q, N, 2, R)
            08. quantile_average_losses (Q, N)
            09. quantile_maps (Q, P, N)
            10. quantile_fractions (Q, P, N)
            11. mean_insured_curves (N)
            12. mean_average_insured_losses (N)
            13. quantile_insured_curves (Q, N, 2, R)
            14. quantile_average_insured_losses (Q, N)
            15. quantiles (Q)
        """
        outputs = []
        weights = []
        loss_curves = []
        for out in all_outputs:
            outputs.append(out)
            weights.append(out.weight)
            loss_curves.append(out.loss_curves)
        (mean_curves, mean_average_losses, mean_maps,
         quantile_curves, quantile_average_losses, quantile_maps) = (
             exposure_statistics(
                 self.normalize(loss_curves),
                 self.conditional_loss_poes + self.poes_disagg,
                 weights, self.quantiles))

        if outputs[0].insured_curves is not None:
            loss_curves = [out.insured_curves for out in outputs]
            (mean_insured_curves, mean_average_insured_losses, _,
             quantile_insured_curves, quantile_average_insured_losses, _) = (
                 exposure_statistics(
                     self.normalize(loss_curves), [], weights, self.quantiles))
        else:
            mean_insured_curves = None
            mean_average_insured_losses = None
            quantile_insured_curves = None
            quantile_average_insured_losses = None

        clp = len(self.conditional_loss_poes)
        return Output(
            assets=outputs[0].assets,
            loss_type=outputs[0].loss_type,
            mean_curves=mean_curves,
            mean_average_losses=mean_average_losses,
            mean_maps=mean_maps[0:clp, :],  # P x N matrix
            mean_fractions=mean_maps[clp:, :],  # P x N matrix
            quantile_curves=quantile_curves,
            quantile_average_losses=quantile_average_losses,
            quantile_maps=quantile_maps[:, 0:clp],  # Q x P x N matrix
            quantile_fractions=quantile_maps[:, clp:],  # Q x P x N matrix
            mean_insured_curves=mean_insured_curves,
            mean_average_insured_losses=mean_average_insured_losses,
            quantile_insured_curves=quantile_insured_curves,
            quantile_average_insured_losses=quantile_average_insured_losses,
            quantiles=self.quantiles,
            conditional_loss_poes=self.conditional_loss_poes)


def _combine_mq(mean, quantile):
    # combine mean and quantile into a single array of length Q + 1
    shape = mean.shape
    Q = len(quantile)
    assert quantile.shape[1:] == shape, (quantile.shape[1:], shape)
    array = numpy.zeros((Q + 1,) + shape)
    array[0] = mean
    array[1:] = quantile
    return array


def _loss_curves(assets, mean, mean_averages, quantile, quantile_averages):
    R = mean.shape[-1]
    loss_curve_dt = numpy.dtype([('losses', (float, R)), ('poes', (float, R)),
                                 ('avg', float)])
    mq_curves = _combine_mq(mean, quantile)  # shape (Q + 1, N, 2, R)
    mq_avgs = _combine_mq(mean_averages, quantile_averages)  # (Q + 1, N)
    acc = []
    for mq_curve, mq_avg in zip(mq_curves.transpose(1, 0, 2, 3), mq_avgs.T):
        lcs = []
        for (losses, poes), avg in zip(mq_curve, mq_avg):
            lcs.append((losses, poes, avg))
        acc.append(numpy.array(lcs, loss_curve_dt))
    return numpy.array(acc, loss_curve_dt).T  # (Q + 1, N)


def get_stat_curves(stats):
    """
    :param stats:
        an object with attributes mean_curves, mean_average_losses, mean_maps,
        quantile_curves, quantile_average_losses, quantile_loss_curves,
        quantile_maps, mean_insured_curves, mean_average_insured_losses,
        quantile_insured_curves, quantile_average_insured_losses, assets.
        There is also a loss_type attribute which must be always the same.
    :returns:
        statistical loss curves per asset
    """
    curves = _loss_curves(
        stats.assets, stats.mean_curves, stats.mean_average_losses,
        stats.quantile_curves, stats.quantile_average_losses)

    insured_curves = [] if stats.mean_insured_curves is None else _loss_curves(
        stats.assets, stats.mean_insured_curves,
        stats.mean_average_insured_losses,
        stats.quantile_insured_curves,
        stats.quantile_average_insured_losses)

    if stats.conditional_loss_poes:
        mq = _combine_mq(stats.mean_maps, stats.quantile_maps)

        poes = ['poe~%s' % clp for clp in stats.conditional_loss_poes]
        loss_map_dt = numpy.dtype([(poe, float) for poe in poes])

        Q1, P, N = mq.shape
        maps = numpy.zeros((Q1, N), loss_map_dt)
        for i, imaps in enumerate(mq):
            for poe, imap in zip(poes, imaps):
                maps[i, :][poe] = imap
    else:
        maps = []
    return curves, insured_curves, maps  # shape (Q1, N)<|MERGE_RESOLUTION|>--- conflicted
+++ resolved
@@ -21,10 +21,6 @@
 This module includes the scientific API of the oq-risklib
 """
 from __future__ import division
-<<<<<<< HEAD
-=======
-
->>>>>>> 46afb74d
 import abc
 import copy
 import itertools
@@ -739,12 +735,8 @@
     def sample(self, loss_ratios, probs):
         ret = []
         for i in range(probs.shape[1]):
-<<<<<<< HEAD
             pmf = stats.rv_discrete(name='pmf', values=(
-                range(len(loss_ratios)), probs[:, i]))
-=======
-            pmf = stats.rv_discrete(name='pmf', values=(list(range(len(loss_ratios))), probs[:,i]))
->>>>>>> 46afb74d
+                numpy.arange(len(loss_ratios)), probs[:, i]))
             ret.append(loss_ratios[pmf.rvs()])
         return ret
 
