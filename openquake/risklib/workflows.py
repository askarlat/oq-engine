--- conflicted
+++ resolved
@@ -732,18 +732,7 @@
         return [self.workflow.vulnerability_functions[lt]
                 for lt in self.loss_types]
 
-<<<<<<< HEAD
-    @property
-    def imts(self):
-        """
-        The set of underlying IMTs, as strings
-        """
-        return set(vf.imt for vf in self.vulnerability_functions)
-
     def compute_outputs(self, risk_input, getter_monitor):
-=======
-    def compute_outputs(self, getters, getter_monitor):
->>>>>>> e3f44685
         """
         :param risk_input:
             a list of callable hazard risk_input
