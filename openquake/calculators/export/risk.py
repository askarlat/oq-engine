--- conflicted
+++ resolved
@@ -212,19 +212,12 @@
             events = dstore['events/grp-%02d' % grp_id]
         except KeyError:
             continue
-<<<<<<< HEAD
-        if not len(events):
-            continue
-        event_by_eid = {event['eid']: event for event in events}
-        rup_data = get_rup_data(calc.get_ruptures(dstore, grp_id))
-=======
         for event in events:
             event_by_eid[event['eid']] = event
         if has_rup_data:
-            rup_data.update(rup_data_dict(dstore, [grp_id]))
+            rup_data.update(get_rup_data(calc.get_ruptures(dstore, grp_id)))
 
     for grp_id, rlzs in grp_rlzs:
->>>>>>> 9a58cced
         for rlz in rlzs:
             rlzname = 'rlz-%03d' % rlz.ordinal
             if rlzname not in agg_losses:
