# -*- coding: utf-8 -*-
# vim: tabstop=4 shiftwidth=4 softtabstop=4
#
# Copyright (C) 2014-2017 GEM Foundation
#
# OpenQuake is free software: you can redistribute it and/or modify it
# under the terms of the GNU Affero General Public License as published
# by the Free Software Foundation, either version 3 of the License, or
# (at your option) any later version.
#
# OpenQuake is distributed in the hope that it will be useful,
# but WITHOUT ANY WARRANTY; without even the implied warranty of
# MERCHANTABILITY or FITNESS FOR A PARTICULAR PURPOSE.  See the
# GNU Affero General Public License for more details.
#
# You should have received a copy of the GNU Affero General Public License
# along with OpenQuake. If not, see <http://www.gnu.org/licenses/>.
from __future__ import division
import os
import sys
import abc
import pdb
import logging
import operator
import traceback
import collections
try:  # with Python 3
    from urllib.parse import unquote_plus
except ImportError:  # with Python 2
    from urllib import unquote_plus
import numpy

from openquake.baselib import general, hdf5, __version__ as engine_version
from openquake.baselib.performance import Monitor
from openquake.hazardlib.calc.filters import SourceFilter
from openquake.hazardlib import geo
from openquake.risklib import riskinput
from openquake.commonlib import readinput, datastore, source, calc, riskmodels
from openquake.baselib.parallel import Starmap, executor, wakeup_pool
from openquake.baselib.python3compat import with_metaclass
from openquake.calculators.export import export as exp

get_taxonomy = operator.attrgetter('taxonomy')
get_weight = operator.attrgetter('weight')
get_trt = operator.attrgetter('src_group_id')
get_imt = operator.attrgetter('imt')

calculators = general.CallableDict(operator.attrgetter('calculation_mode'))

Site = collections.namedtuple('Site', 'sid lon lat')

F32 = numpy.float32


class InvalidCalculationID(Exception):
    """
    Raised when running a post-calculation on top of an incompatible
    pre-calculation
    """


class AssetSiteAssociationError(Exception):
    """Raised when there are no hazard sites close enough to any asset"""

rlz_dt = numpy.dtype([('uid', 'S200'), ('model', 'S200'),
                      ('gsims', 'S100'), ('weight', F32)])

logversion = True


PRECALC_MAP = dict(
    classical=['psha'],
    disaggregation=['psha'],
    scenario_risk=['scenario'],
    scenario_damage=['scenario'],
    classical_risk=['classical'],
    classical_bcr=['classical'],
    classical_damage=['classical'],
    event_based=['event_based', 'event_based_rupture', 'ebrisk',
                 'event_based_risk', 'ucerf_rupture'],
    event_based_risk=['event_based', 'event_based_rupture', 'ucerf_rupture',
                      'event_based_risk'],
    ucerf_classical=['ucerf_psha'],
    ucerf_hazard=['ucerf_rupture'])


def set_array(longarray, shortarray):
    """
    :param longarray: a numpy array of floats of length L >= l
    :param shortarray: a numpy array of floats of length l

    Fill `longarray` with the values of `shortarray`, starting from the left.
    If `shortarry` is shorter than `longarray`, then the remaining elements on
    the right are filled with `numpy.nan` values.
    """
    longarray[:len(shortarray)] = shortarray
    longarray[len(shortarray):] = numpy.nan


def gsim_names(rlz):
    """
    Names of the underlying GSIMs separated by spaces
    """
    return ' '.join(str(v) for v in rlz.gsim_rlz.value)


def check_precalc_consistency(calc_mode, precalc_mode):
    """
    Defensive programming against users providing an incorrect pre-calculation
    ID (with ``--hazard-calculation-id``)

    :param calc_mode:
        calculation_mode of the current calculation
    :param precalc_mode:
        calculation_mode of the previous calculation
    """
    ok_mode = PRECALC_MAP[calc_mode]
    if calc_mode != precalc_mode and precalc_mode not in ok_mode:
        raise InvalidCalculationID(
            'In order to run a risk calculation of kind %r, '
            'you need to provide a calculation of kind %r, '
            'but you provided a %r instead' %
            (calc_mode, ok_mode, precalc_mode))


class BaseCalculator(with_metaclass(abc.ABCMeta)):
    """
    Abstract base class for all calculators.

    :param oqparam: OqParam object
    :param monitor: monitor object
    :param calc_id: numeric calculation ID
    """
    from_engine = False  # set by engine.run_calc
    sitecol = datastore.persistent_attribute('sitecol')
    assetcol = datastore.persistent_attribute('assetcol')
    performance = datastore.persistent_attribute('performance')
    pre_calculator = None  # to be overridden
    is_stochastic = False  # True for scenario and event based calculators

    @property
    def taxonomies(self):
        L = len('taxonomy-')
        return [unquote_plus(key[L:])
                for key in self.datastore['assetcol/aids_by_tag']
                if key.startswith('taxonomy-')]

    def __init__(self, oqparam, monitor=Monitor(), calc_id=None):
        self._monitor = monitor
        self.datastore = datastore.DataStore(calc_id)
        self.oqparam = oqparam

    def monitor(self, operation, **kw):
        """
        Return a new Monitor instance
        """
        mon = self._monitor(operation, hdf5path=self.datastore.hdf5path)
        self._monitor.calc_id = mon.calc_id = self.datastore.calc_id
        vars(mon).update(kw)
        return mon

    def save_params(self, **kw):
        """
        Update the current calculation parameters and save engine_version
        """
        vars(self.oqparam).update(**kw)
        self.datastore['oqparam'] = self.oqparam  # save the updated oqparam
        attrs = self.datastore['/'].attrs
        attrs['engine_version'] = engine_version
        if 'checksum32' not in attrs:
            attrs['checksum32'] = readinput.get_checksum32(self.oqparam)
        self.datastore.flush()

    def set_log_format(self):
        """Set the format of the root logger"""
        fmt = '[%(asctime)s #{} %(levelname)s] %(message)s'.format(
            self.datastore.calc_id)
        for handler in logging.root.handlers:
            handler.setFormatter(logging.Formatter(fmt))

    def run(self, pre_execute=True, concurrent_tasks=None, close=True, **kw):
        """
        Run the calculation and return the exported outputs.
        """
        global logversion
        self.close = close
        self.set_log_format()
        if logversion:  # make sure this is logged only once
            logging.info('Running %s', self.oqparam.inputs['job_ini'])
            logging.info('Using engine version %s', engine_version)
            logversion = False
        if concurrent_tasks is None:  # use the job.ini parameter
            ct = self.oqparam.concurrent_tasks
        else:  # used the parameter passed in the command-line
            ct = concurrent_tasks
        if ct == 0:  # disable distribution temporarily
            oq_distribute = os.environ.get('OQ_DISTRIBUTE')
            os.environ['OQ_DISTRIBUTE'] = 'no'
        if ct != self.oqparam.concurrent_tasks:
            # save the used concurrent_tasks
            self.oqparam.concurrent_tasks = ct
        self.save_params(**kw)
        exported = {}
        try:
            if pre_execute:
                self.pre_execute()
            self.result = self.execute()
            if self.result is not None:
                self.post_execute(self.result)
            self.before_export()
            exported = self.export(kw.get('exports', ''))
<<<<<<< HEAD
        except KeyboardInterrupt:
            pids = ' '.join(str(p.pid) for p in executor.pids)
            sys.stderr.write(
                'You can manually kill the workers with kill %s\n' % pids)
            raise
=======
>>>>>>> df5c4055
        except:
            if kw.get('pdb'):  # post-mortem debug
                tb = sys.exc_info()[2]
                traceback.print_tb(tb)
                pdb.post_mortem(tb)
            else:
                logging.critical('', exc_info=True)
                raise
        finally:
            if ct == 0:  # restore OQ_DISTRIBUTE
                if oq_distribute is None:  # was not set
                    del os.environ['OQ_DISTRIBUTE']
                else:
                    os.environ['OQ_DISTRIBUTE'] = oq_distribute
        return exported

    def core_task(*args):
        """
        Core routine running on the workers.
        """
        raise NotImplementedError

    @abc.abstractmethod
    def pre_execute(self):
        """
        Initialization phase.
        """

    @abc.abstractmethod
    def execute(self):
        """
        Execution phase. Usually will run in parallel the core
        function and return a dictionary with the results.
        """

    @abc.abstractmethod
    def post_execute(self, result):
        """
        Post-processing phase of the aggregated output. It must be
        overridden with the export code. It will return a dictionary
        of output files.
        """

    def export(self, exports=None):
        """
        Export all the outputs in the datastore in the given export formats.
        Individual outputs are not exported if there are multiple realizations.

        :returns: dictionary output_key -> sorted list of exported paths
        """
        num_rlzs = len(self.datastore['realizations'])
        exported = {}
        if isinstance(exports, tuple):
            fmts = exports
        elif exports:  # is a string
            fmts = exports.split(',')
        elif isinstance(self.oqparam.exports, tuple):
            fmts = self.oqparam.exports
        else:  # is a string
            fmts = self.oqparam.exports.split(',')
        keys = set(self.datastore)
        has_hcurves = 'hcurves' in self.datastore or 'poes' in self.datastore
        if has_hcurves:
            keys.add('hcurves')
        for fmt in fmts:
            if not fmt:
                continue
            for key in sorted(keys):  # top level keys
                if 'rlzs' in key and num_rlzs > 1:
                    continue  # skip individual curves
                self._export((key, fmt), exported)
            if has_hcurves and self.oqparam.hazard_maps:
                self._export(('hmaps', fmt), exported)
            if has_hcurves and self.oqparam.uniform_hazard_spectra:
                self._export(('uhs', fmt), exported)

        if self.close:  # in the engine we close later
            self.result = None
            try:
                self.datastore.close()
            except (RuntimeError, ValueError):
                # sometimes produces errors but they are difficult to
                # reproduce
                logging.warn('', exc_info=True)
        return exported

    def _export(self, ekey, exported):
        if ekey in exp:
            with self.monitor('export'):
                exported[ekey] = exp(ekey, self.datastore)
                logging.info('exported %s: %s', ekey[0], exported[ekey])

    def before_export(self):
        """
        Collect the realizations and set the attributes nbytes
        """
        if hasattr(self, 'rlzs_assoc'):
            sm_by_rlz = self.datastore['csm_info'].get_sm_by_rlz(
                self.rlzs_assoc.realizations) or collections.defaultdict(
                    lambda: 'NA')
            self.datastore['realizations'] = numpy.array(
                [(r.uid, sm_by_rlz[r], gsim_names(r), r.weight)
                 for r in self.rlzs_assoc.realizations], rlz_dt)
        for key in self.datastore:
            self.datastore.set_nbytes(key)
        self.datastore.flush()


def check_time_event(oqparam, time_events):
    """
    Check the `time_event` parameter in the datastore, by comparing
    with the periods found in the exposure.
    """
    time_event = oqparam.time_event
    if time_event and time_event not in time_events:
        raise ValueError(
            'time_event is %s in %s, but the exposure contains %s' %
            (time_event, oqparam.inputs['job_ini'], ', '.join(time_events)))


class HazardCalculator(BaseCalculator):
    """
    Base class for hazard calculators based on source models
    """
    def assoc_assets_sites(self, sitecol):
        """
        :param sitecol: a sequence of sites
        :returns: a pair (filtered sites, asset collection)

        The new site collection is different from the original one
        if some assets were discarded or if there were missing assets
        for some sites.
        """
        maximum_distance = self.oqparam.asset_hazard_distance
        siteobjects = geo.utils.GeographicObjects(
            Site(sid, lon, lat) for sid, lon, lat in
            zip(sitecol.sids, sitecol.lons, sitecol.lats))
        assets_by_sid = general.AccumDict()
        for assets in self.assetcol.assets_by_site():
            if len(assets):
                lon, lat = assets[0].location
                site, _ = siteobjects.get_closest(lon, lat, maximum_distance)
                if site:
                    assets_by_sid += {site.sid: list(assets)}
        if not assets_by_sid:
            raise AssetSiteAssociationError(
                'Could not associate any site to any assets within the '
                'maximum distance of %s km' % maximum_distance)
        mask = numpy.array([sid in assets_by_sid for sid in sitecol.sids])
        assets_by_site = [assets_by_sid.get(sid, []) for sid in sitecol.sids]
        return sitecol.filter(mask), riskinput.AssetCollection(
            assets_by_site,
            self.exposure.assets_by_tag,
            self.exposure.cost_calculator,
            self.oqparam.time_event,
            time_events=hdf5.array_of_vstr(sorted(self.exposure.time_events)))

    def count_assets(self):
        """
        Count how many assets are taken into consideration by the calculator
        """
        return len(self.assetcol)

    def compute_previous(self):
        precalc = calculators[self.pre_calculator](
            self.oqparam, self.monitor('precalculator'),
            self.datastore.calc_id)
        precalc.run(close=False)
        if 'scenario' not in self.oqparam.calculation_mode:
            self.csm = precalc.csm
        pre_attrs = vars(precalc)
        for name in ('riskmodel', 'assets_by_site'):
            if name in pre_attrs:
                setattr(self, name, getattr(precalc, name))
        return precalc

    def read_previous(self, precalc_id):
        parent = datastore.read(precalc_id)
        check_precalc_consistency(
            self.oqparam.calculation_mode, parent['oqparam'].calculation_mode)
        self.datastore.parent = parent
        # copy missing parameters from the parent
        params = {name: value for name, value in
                  vars(parent['oqparam']).items()
                  if name not in vars(self.oqparam)}
        self.save_params(**params)
        self.read_risk_data()

    def basic_pre_execute(self):
        oq = self.oqparam
        self.read_risk_data()
        if 'source' in oq.inputs:
            wakeup_pool()  # fork before reading the source model
            if oq.hazard_calculation_id:  # already stored csm
                logging.info('Reusing composite source model of calc #%d',
                             oq.hazard_calculation_id)
                with datastore.read(oq.hazard_calculation_id) as dstore:
                    csm = dstore['composite_source_model']
            else:
                csm = self.read_csm()
            logging.info('Prefiltering the CompositeSourceModel')
            with self.monitor('prefiltering source model',
                              autoflush=True, measuremem=True):
                self.src_filter = SourceFilter(
                    self.sitecol, oq.maximum_distance)
                self.csm = csm.filter(self.src_filter)
            csm.info.gsim_lt.check_imts(oq.imtls)
            self.datastore['csm_info'] = self.csm.info
            self.rup_data = {}
        self.init()

    def read_csm(self):
        with self.monitor('reading composite source model', autoflush=True):
                csm = readinput.get_composite_source_model(self.oqparam)
        if self.is_stochastic:
            # initialize the rupture serial numbers before the
            # filtering; in this way the serials are independent
            # from the site collection; this is ultra-fast
            csm.init_serials()
        return csm

    def pre_execute(self):
        """
        Check if there is a pre_calculator or a previous calculation ID.
        If yes, read the inputs by invoking the precalculator or by retrieving
        the previous calculation; if not, read the inputs directly.
        """
        precalc_id = self.oqparam.hazard_calculation_id
        job_info = {}
        if self.pre_calculator is not None:
            # the parameter hazard_calculation_id is only meaningful if
            # there is a precalculator
            self.precalc = (self.compute_previous() if precalc_id is None
                            else self.read_previous(precalc_id))
            self.init()
        else:  # we are in a basic calculator
            self.precalc = None
            self.basic_pre_execute()
            if 'source' in self.oqparam.inputs:
                job_info.update(readinput.get_job_info(
                    self.oqparam, self.csm, self.sitecol))
        if hasattr(self, 'riskmodel'):
            job_info['require_epsilons'] = bool(self.riskmodel.covs)
        self._monitor.save_info(job_info)
        self.param = {}  # used in the risk calculators

    def init(self):
        """
        To be overridden to initialize the datasets needed by the calculation
        """
        if not self.oqparam.imtls:
            raise ValueError('Missing intensity_measure_types!')
        if self.precalc:
            self.rlzs_assoc = self.precalc.rlzs_assoc
        elif 'csm_info' in self.datastore:
            self.rlzs_assoc = self.datastore['csm_info'].get_rlzs_assoc()
        else:  # build a fake; used by risk-from-file calculators
            self.datastore['csm_info'] = fake = source.CompositionInfo.fake()
            self.rlzs_assoc = fake.get_rlzs_assoc()

    def read_exposure(self):
        """
        Read the exposure, the riskmodel and update the attributes .exposure,
        .sitecol, .assets_by_site, .taxonomies.
        """
        logging.info('Reading the exposure')
        with self.monitor('reading exposure', autoflush=True):
            self.exposure = readinput.get_exposure(self.oqparam)
            self.sitecol, self.assetcol = (
                readinput.get_sitecol_assetcol(self.oqparam, self.exposure))
            # NB: using hdf5.vstr would fail for large exposures;
            # the datastore could become corrupt, and also ultra-strange
            # may happen (i.e. having the sitecol saved inside asset_refs!!)
            arefs = numpy.array(self.exposure.asset_refs)
            self.datastore['asset_refs'] = arefs
            self.datastore.set_attrs('asset_refs', nbytes=arefs.nbytes)
            logging.info('Read %d assets on %d sites',
                         len(self.assetcol), len(self.sitecol))

    def get_min_iml(self, oq):
        # set the minimum_intensity
        if hasattr(self, 'riskmodel') and not oq.minimum_intensity:
            # infer it from the risk models if not directly set in job.ini
            oq.minimum_intensity = self.riskmodel.get_min_iml()
        min_iml = calc.fix_minimum_intensity(
            oq.minimum_intensity, oq.imtls)
        if min_iml.sum() == 0:
            logging.warn('The GMFs are not filtered: '
                         'you may want to set a minimum_intensity')
        else:
            logging.info('minimum_intensity=%s', oq.minimum_intensity)
        return min_iml

    def load_riskmodel(self):
        """
        Read the risk model and set the attribute .riskmodel.
        The riskmodel can be empty for hazard calculations.
        Save the loss ratios (if any) in the datastore.
        """
        self.riskmodel = rm = readinput.get_risk_model(self.oqparam)
        if not self.riskmodel:  # can happen only in a hazard calculation
            return
        self.save_params()  # re-save oqparam
        # save the risk models and loss_ratios in the datastore
        self.datastore['composite_risk_model'] = rm
        attrs = self.datastore.getitem('composite_risk_model').attrs
        attrs['min_iml'] = hdf5.array_of_vstr(sorted(rm.get_min_iml().items()))
        if rm.damage_states:
            attrs['damage_states'] = hdf5.array_of_vstr(rm.damage_states)
        self.datastore['loss_ratios'] = rm.get_loss_ratios()
        self.datastore.set_nbytes('composite_risk_model')
        self.datastore.set_nbytes('loss_ratios')
        self.datastore.hdf5.flush()

    def read_risk_data(self):
        """
        Read the exposure (if any), the risk model (if any) and then the
        site collection, possibly extracted from the exposure.
        """
        oq = self.oqparam
        with self.monitor('reading site collection', autoflush=True):
            haz_sitecol = readinput.get_site_collection(oq)
        if haz_sitecol is not None:
            logging.info('Read %d hazard site(s)', len(haz_sitecol))
        oq_hazard = (self.datastore.parent['oqparam']
                     if self.datastore.parent else None)
        if 'exposure' in oq.inputs:
            self.read_exposure()
            self.load_riskmodel()  # must be called *after* read_exposure
            num_assets = self.count_assets()
            if self.datastore.parent:
                haz_sitecol = self.datastore.parent['sitecol']
            if haz_sitecol is not None and haz_sitecol != self.sitecol:
                with self.monitor('assoc_assets_sites', autoflush=True):
                    self.sitecol, self.assetcol = \
                        self.assoc_assets_sites(haz_sitecol.complete)
                ok_assets = self.count_assets()
                num_sites = len(self.sitecol)
                logging.warn('Associated %d assets to %d sites, %d discarded',
                             ok_assets, num_sites, num_assets - ok_assets)
        elif oq.job_type == 'risk':
            raise RuntimeError(
                'Missing exposure_file in %(job_ini)s' % oq.inputs)
        else:  # no exposure
            self.load_riskmodel()
            self.sitecol = haz_sitecol

        if oq_hazard:
            parent = self.datastore.parent
            if 'assetcol' in parent:
                check_time_event(oq, parent['assetcol'].time_events)
            if oq_hazard.time_event and oq_hazard.time_event != oq.time_event:
                raise ValueError(
                    'The risk configuration file has time_event=%s but the '
                    'hazard was computed with time_event=%s' % (
                        oq.time_event, oq_hazard.time_event))

        if self.oqparam.job_type == 'risk':
            taxonomies = set(self.taxonomies)

            # check that we are covering all the taxonomies in the exposure
            missing = taxonomies - set(self.riskmodel.taxonomies)
            if self.riskmodel and missing:
                raise RuntimeError('The exposure contains the taxonomies %s '
                                   'which are not in the risk model' % missing)

            # same check for the consequence models, if any
            consequence_models = riskmodels.get_risk_models(
                self.oqparam, 'consequence')
            for lt, cm in consequence_models.items():
                missing = taxonomies - set(cm)
                if missing:
                    raise ValueError(
                        'Missing consequenceFunctions for %s' %
                        ' '.join(missing))

    def post_process(self):
        """For compatibility with the engine"""


def _get_aids(assets_by_site):
    aids = []
    for assets in assets_by_site:
        for asset in assets:
            aids.append(asset.ordinal)
    return sorted(aids)


class RiskCalculator(HazardCalculator):
    """
    Base class for all risk calculators. A risk calculator must set the
    attributes .riskmodel, .sitecol, .assets_by_site, .exposure
    .riskinputs in the pre_execute phase.
    """
    def check_poes(self, curves_by_trt_gsim):
        """Overridden in ClassicalDamage"""

    def make_eps(self, num_ruptures):
        """
        :param num_ruptures: the size of the epsilon array for each asset
        """
        oq = self.oqparam
        with self.monitor('building epsilons', autoflush=True):
            return riskinput.make_eps(
                self.assetcol, num_ruptures,
                oq.master_seed, oq.asset_correlation)

    def build_riskinputs(self, kind, hazards, eps=numpy.zeros(0), eids=None):
        """
        :param kind:
            kind of hazard getter, can be 'poe' or 'gmf'
        :param hazards:
            a (composite) array of shape (R, N, ...)
        :param eps:
            a matrix of epsilons (possibly empty)
        :param eids:
            an array of event IDs (or None)
        :returns:
            a list of RiskInputs objects, sorted by IMT.
        """
        self.check_poes(hazards)
        imtls = self.oqparam.imtls
        if not set(self.oqparam.risk_imtls) & set(imtls):
            rsk = ', '.join(self.oqparam.risk_imtls)
            haz = ', '.join(imtls)
            raise ValueError('The IMTs in the risk models (%s) are disjoint '
                             "from the IMTs in the hazard (%s)" % (rsk, haz))
        num_tasks = self.oqparam.concurrent_tasks or 1
        assets_by_site = self.assetcol.assets_by_site()
        self.tagmask = self.assetcol.tagmask()
        with self.monitor('building riskinputs', autoflush=True):
            riskinputs = []
            sid_weight_pairs = [
                (i, len(assets))
                for i, assets in enumerate(assets_by_site)]
            blocks = general.split_in_blocks(
                sid_weight_pairs, num_tasks, weight=operator.itemgetter(1))
            for block in blocks:
                sids = numpy.array([sid for sid, _weight in block])
                reduced_assets = assets_by_site[sids]
                # dictionary of epsilons for the reduced assets
                reduced_eps = collections.defaultdict(F32)
                if len(eps):
                    for assets in reduced_assets:
                        for asset in assets:
                            reduced_eps[asset.ordinal] = eps[asset.ordinal]
                reduced_mask = self.tagmask[_get_aids(reduced_assets)]
                # build the riskinputs
                ri = riskinput.RiskInput(
                    riskinput.HazardGetter(
                        kind, hazards[:, sids], imtls, eids),
                    reduced_assets, reduced_mask, reduced_eps)
                if ri.weight > 0:
                    riskinputs.append(ri)
            assert riskinputs
            logging.info('Built %d risk inputs', len(riskinputs))
            return riskinputs

    def execute(self):
        """
        Parallelize on the riskinputs and returns a dictionary of results.
        Require a `.core_task` to be defined with signature
        (riskinputs, riskmodel, rlzs_assoc, monitor).
        """
        mon = self.monitor('risk')
        all_args = [(riskinput, self.riskmodel, self.param, mon)
                    for riskinput in self.riskinputs]
        res = Starmap(self.core_task.__func__, all_args).reduce(self.combine)
        return res

    def combine(self, acc, res):
        return acc + res<|MERGE_RESOLUTION|>--- conflicted
+++ resolved
@@ -209,14 +209,6 @@
                 self.post_execute(self.result)
             self.before_export()
             exported = self.export(kw.get('exports', ''))
-<<<<<<< HEAD
-        except KeyboardInterrupt:
-            pids = ' '.join(str(p.pid) for p in executor.pids)
-            sys.stderr.write(
-                'You can manually kill the workers with kill %s\n' % pids)
-            raise
-=======
->>>>>>> df5c4055
         except:
             if kw.get('pdb'):  # post-mortem debug
                 tb = sys.exc_info()[2]
