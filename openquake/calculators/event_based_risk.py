--- conflicted
+++ resolved
@@ -245,11 +245,7 @@
             rup = self.datastore['sescollection/' + serial]
             rup.set_weight(num_rlzs, num_assets)
             all_ruptures.append(rup)
-<<<<<<< HEAD
         all_ruptures.sort(key=operator.attrgetter('serial'))
-=======
-        all_ruptures.sort(key=operator.attrgetter('serial'), reverse=True)
->>>>>>> 582eb8c9
         if not self.riskmodel.covs:
             # do not generate epsilons
             eps = None
