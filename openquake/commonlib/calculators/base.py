#  -*- coding: utf-8 -*-
#  vim: tabstop=4 shiftwidth=4 softtabstop=4

#  Copyright (c) 2014, GEM Foundation

#  OpenQuake is free software: you can redistribute it and/or modify it
#  under the terms of the GNU Affero General Public License as published
#  by the Free Software Foundation, either version 3 of the License, or
#  (at your option) any later version.

#  OpenQuake is distributed in the hope that it will be useful,
#  but WITHOUT ANY WARRANTY; without even the implied warranty of
#  MERCHANTABILITY or FITNESS FOR A PARTICULAR PURPOSE.  See the
#  GNU General Public License for more details.

#  You should have received a copy of the GNU Affero General Public License
#  along with OpenQuake.  If not, see <http://www.gnu.org/licenses/>.

import os
import abc
import logging
import operator
import collections
import cPickle

import numpy

from openquake.hazardlib.geo import geodetic

from openquake.baselib import general
from openquake.commonlib import readinput
from openquake.commonlib.calculators import calc
from openquake.commonlib.parallel import apply_reduce, DummyMonitor, executor
from openquake.risklib import riskinput

get_taxonomy = operator.attrgetter('taxonomy')
get_weight = operator.attrgetter('weight')
get_trt = operator.attrgetter('trt_model_id')
get_imt = operator.attrgetter('imt')

calculators = general.CallableDict(operator.attrgetter('calculation_mode'))


class AssetSiteAssociationError(Exception):
    """Raised when there are no hazard sites close enough to any asset"""


class BaseCalculator(object):
    """
    Abstract base class for all calculators.
    """
    __metaclass__ = abc.ABCMeta

    def __init__(self, oqparam, monitor=DummyMonitor()):
        self.oqparam = oqparam
        self.monitor = monitor
        if not hasattr(oqparam, 'concurrent_tasks'):
            oqparam.concurrent_tasks = executor.num_tasks_hint

    def run(self, **kw):
        """
        Run the calculation and return the saved output.
        """
        self.monitor.write('operation pid time_sec memory_mb'.split())
        vars(self.oqparam).update(kw)
        self.pre_execute()
        result = self.execute()
        exported = self.post_execute(result)
        for item in sorted(exported.iteritems()):
            logging.info('exported %s: %s', *item)
        return self.save_pik(result, exported=exported)

    def core_func(*args):
        """
        Core routine running on the workers.
        """
        raise NotImplementedError

    @abc.abstractmethod
    def pre_execute(self):
        """
        Initialization phase.
        """

    @abc.abstractmethod
    def execute(self):
        """
        Execution phase. Usually will run in parallel the core
        function and return a dictionary with the results.
        """

    @abc.abstractmethod
    def post_execute(self, result):
        """
        Post-processing phase of the aggregated output. It must be
        overridden with the export code. It will return a dictionary
        of output files.
        """

    @abc.abstractmethod
    def save_pik(self, result, **kw):
        """
        Called after post_execute
        """


class HazardCalculator(BaseCalculator):
    """
    Base class for hazard calculators based on source models
    """
    prefilter = True  # filter the sources before splitting them
    mean_curves = None  # to be overridden
    result_kind = None  # to be overridden

    def pre_execute(self):
        """
        Read the site collection and the sources.
        """
        if 'exposure' in self.oqparam.inputs:
            logging.info('Reading the exposure')
            with self.monitor('reading exposure', autoflush=True):
                exposure = readinput.get_exposure(self.oqparam)
                self.sitecol, self.assets_by_site = (
                    readinput.get_sitecol_assets(self.oqparam, exposure))
        else:
            logging.info('Reading the site collection')
            with self.monitor('reading site collection', autoflush=True):
                self.sitecol = readinput.get_site_collection(self.oqparam)
        if 'source' in self.oqparam.inputs:
            logging.info('Reading the composite source models')
            with self.monitor(
                    'reading composite source model', autoflush=True):
                self.composite_source_model = (
                    readinput.get_composite_source_model(
                        self.oqparam, self.sitecol, self.prefilter))
            self.job_info = readinput.get_job_info(
                self.oqparam, self.composite_source_model, self.sitecol)
            # we could manage limits here
            if self.prefilter:
                self.rlzs_assoc = self.composite_source_model.get_rlzs_assoc()
            else:
                self.rlzs_assoc = riskinput.FakeRlzsAssoc(0)
        else:  # calculators without sources, i.e. scenario
            self.gsims = readinput.get_gsims(self.oqparam)
            self.rlzs_assoc = riskinput.FakeRlzsAssoc(len(self.gsims))

    def save_pik(self, result, **kw):
        """
        Must be run at the end of post_execute. Returns a dictionary
        with the saved results.

        :param result: the output of the `execute` method
        :param kw: extras to add to the output dictionary
        :returns: a dictionary with the saved data
        """
        haz_out = dict(rlzs_assoc=self.rlzs_assoc,
                       sites=getattr(self, 'sites', self.sitecol),
                       oqparam=self.oqparam)
        haz_out[self.result_kind] = result
        haz_out.update(kw)
        cache = os.path.join(self.oqparam.export_dir, 'hazard.pik')
        logging.info('Saving hazard output on %s', cache)
        with self.monitor('saving hazard', autoflush=True):
            with open(cache, 'w') as f:
                cPickle.dump(haz_out, f)
        return haz_out


def get_hazard(calculator, exports=''):
    """
    Get the hazard from a calculator, possibly by using cached results

    :param calculator: a calculator with a .hazard_calculator attribute
    :returns: a pair (hazard output, hazard_calculator)
    """
    cache = os.path.join(calculator.oqparam.export_dir, 'hazard.pik')
    hcalc = calculators[calculator.hazard_calculator](
        calculator.oqparam, calculator.monitor('hazard'))
    if calculator.oqparam.usecache:
        with open(cache) as f:
            haz_out = cPickle.load(f)
    else:
        haz_out = hcalc.run(exports=exports)

    return haz_out, hcalc


class RiskCalculator(BaseCalculator):
    """
    Base class for all risk calculators. A risk calculator must set the
    attributes .riskmodel, .sitecol, .assets_by_site, .exposure
    .riskinputs in the pre_execute phase.
    """

    hazard_calculator = None  # to be ovverriden in subclasses
    rlzs_assoc = None  # to be ovverriden in subclasses

    def make_eps_dict(self, num_ruptures):
        """
        :param num_ruptures: the size of the epsilon array for each asset
        """
        oq = self.oqparam
        with self.monitor('building epsilons', autoflush=True):
            eps = riskinput.make_eps_dict(
                self.assets_by_site, num_ruptures,
                oq.master_seed, oq.asset_correlation)
            return eps

    def build_riskinputs(self, hazards_by_key, eps_dict=None):
        """
        :param hazards_by_key:
            a dictionary key -> IMT -> array of length num_sites
        :returns:
            a list of RiskInputs objects, sorted by IMT.
        """
        with self.monitor('building riskinputs', autoflush=True):
            riskinputs = []
            idx_weight_pairs = [
                (i, len(assets))
                for i, assets in enumerate(self.assets_by_site)]
            blocks = general.split_in_blocks(
                idx_weight_pairs,
                self.oqparam.concurrent_tasks or 1,
                weight=operator.itemgetter(1))
            for block in blocks:
                indices = numpy.array([idx for idx, _weight in block])
                reduced_assets = self.assets_by_site[indices]
                reduced_eps = {}  # for the assets belonging to the indices
                if eps_dict:
                    for assets in reduced_assets:
                        for asset in assets:
                            reduced_eps[asset.id] = eps_dict[asset.id]

                # collect the hazards by key into hazards by imt
                hdata = collections.defaultdict(lambda: [{} for _ in indices])
                for key, hazards_by_imt in hazards_by_key.iteritems():
                    for imt, hazards_by_site in hazards_by_imt.iteritems():
                        for i, haz in enumerate(hazards_by_site[indices]):
                            hdata[imt][i][key] = haz

                # build the riskinputs
                for imt in hdata:
                    ri = self.riskmodel.build_input(
                        imt, hdata[imt], reduced_assets, reduced_eps)
                    if ri.weight > 0:
                        riskinputs.append(ri)
            logging.info('Built %d risk inputs', len(riskinputs))
            return sorted(riskinputs, key=self.riskinput_key)

    def riskinput_key(self, ri):
        """
        :param ri: riskinput object
        :returns: the IMT associated to it
        """
        return ri.imt

    def assoc_assets_sites(self, sitecol):
        """
        :param sitecol: a sequence of sites
        :returns: a pair (filtered_sites, assets_by_site)

        The new site collection is different from the original one
        if some assets were discarded because of the asset_hazard_distance
        or if there were missing assets for some sites.
        """
        maximum_distance = self.oqparam.asset_hazard_distance

        def getlon(site):
            return site.location.longitude

        def getlat(site):
            return site.location.latitude

        siteobjects = geodetic.GeographicObjects(sitecol, getlon, getlat)
        assets_by_sid = general.AccumDict()
        for assets in self.assets_by_site:
            # assets is a non-empty list of assets on the same location
            lon, lat = assets[0].location
            site = siteobjects.get_closest(lon, lat, maximum_distance)
            if site:
                assets_by_sid += {site.id: assets}
        if not assets_by_sid:
            raise AssetSiteAssociationError(
                'Could not associate any site to any assets within the '
                'maximum distance of %s km' % maximum_distance)
        mask = numpy.array([sid in assets_by_sid for sid in sitecol.sids])
        assets_by_site = [assets_by_sid[sid] for sid in sitecol.sids
                          if sid in assets_by_sid]
        filteredcol = sitecol.filter(mask)
        return filteredcol, numpy.array(assets_by_site)

    def pre_execute(self):
        """
        Set the attributes .riskmodel, .sitecol, .assets_by_site
        """
        self.riskmodel = readinput.get_risk_model(self.oqparam)
        with self.monitor('reading exposure', autoflush=True):
            self.exposure = readinput.get_exposure(self.oqparam)
            logging.info('Read an exposure with %d assets of %d taxonomies',
                         len(self.exposure.assets),
                         len(self.exposure.taxonomies))
            missing = self.exposure.taxonomies - set(
                self.riskmodel.get_taxonomies())
            if missing:
                raise RuntimeError('The exposure contains the taxonomies %s '
                                   'which are not in the risk model' % missing)
            self.sitecol, self.assets_by_site = readinput.get_sitecol_assets(
                self.oqparam, self.exposure)
        logging.info('Extracted %d unique sites from the exposure',
                     len(self.sitecol))

    def execute(self):
        """
        Parallelize on the riskinputs and returns a dictionary of results.
        Require a `.core_func` to be defined with signature
        (riskinputs, riskmodel, monitor).
        """
        with self.monitor('execute risk', autoflush=True) as monitor:
            res = apply_reduce(
                self.core_func.__func__,
                (self.riskinputs, self.riskmodel, self.rlzs_assoc, monitor),
                concurrent_tasks=self.oqparam.concurrent_tasks,
                weight=get_weight, key=self.riskinput_key)
        self.risk_out = dict(oqparam=self.oqparam)
        return res

    def save_pik(self, result, **kw):
        """Save the risk outputs"""
        self.risk_out[self.result_kind] = result
        self.risk_out.update(kw)
        cache = os.path.join(self.oqparam.export_dir, 'risk.pik')
        logging.info('Saving risk output on %s', cache)
        with self.monitor('saving risk outputs', autoflush=True):
            with open(cache, 'w') as f:
<<<<<<< HEAD
                cPickle.dump(risk_out, f)
        return risk_out


class DamageCalculator(RiskCalculator):
    """
    Base class for ScenarioRisk and ScenarioDamage
    """
    def pre_execute(self):
        """
        Get the GMFs and build the riskinputs.
        """
        super(DamageCalculator, self).pre_execute()
        if 'gmfs' in self.oqparam.inputs:  # from file
            gmfs = self.read_gmfs_from_csv()
        else:  # from rupture
            gmfs = self.compute_gmfs()
        self.riskinputs = self.build_riskinputs(gmfs)

    def compute_gmfs(self):
        """
        :returns: riskinputs
        """
        logging.info('Computing the GMFs')
        haz_out, hcalc = get_hazard(self)
        gmfs_by_trt_gsim = calc.expand(
            haz_out['gmfs_by_trt_gsim'], haz_out['sites'])

        logging.info('Preparing the risk input')
        self.rlzs_assoc = haz_out['rlzs_assoc']
        return gmfs_by_trt_gsim

    def read_gmfs_from_csv(self):
        """
        :returns: riskinputs
        """
        logging.info('Reading hazard curves from CSV')
        sitecol, gmfs_by_imt = readinput.get_sitecol_gmfs(self.oqparam)

        # filter the hazard sites by taking the closest to the assets
        with self.monitor('assoc_assets_sites'):
            self.sitecol, self.assets_by_site = self.assoc_assets_sites(
                sitecol)

        # reduce the gmfs matrices to the filtered sites
        for imt in gmfs_by_imt:
            gmfs_by_imt[imt] = gmfs_by_imt[imt][self.sitecol.indices]

        num_assets = sum(len(assets) for assets in self.assets_by_site)
        num_sites = len(self.sitecol)
        logging.info('Associated %d assets to %d sites', num_assets, num_sites)

        logging.info('Preparing the risk input')
        self.rlzs_assoc = riskinput.FakeRlzsAssoc(num_rlzs=1)
        return {(0, 'FromCsv'): gmfs_by_imt}
=======
                cPickle.dump(self.risk_out, f)
        return self.risk_out
>>>>>>> 04885e24
<|MERGE_RESOLUTION|>--- conflicted
+++ resolved
@@ -332,9 +332,8 @@
         logging.info('Saving risk output on %s', cache)
         with self.monitor('saving risk outputs', autoflush=True):
             with open(cache, 'w') as f:
-<<<<<<< HEAD
-                cPickle.dump(risk_out, f)
-        return risk_out
+                cPickle.dump(self.risk_out, f)
+        return self.risk_out
 
 
 class DamageCalculator(RiskCalculator):
@@ -387,8 +386,4 @@
 
         logging.info('Preparing the risk input')
         self.rlzs_assoc = riskinput.FakeRlzsAssoc(num_rlzs=1)
-        return {(0, 'FromCsv'): gmfs_by_imt}
-=======
-                cPickle.dump(self.risk_out, f)
-        return self.risk_out
->>>>>>> 04885e24
+        return {(0, 'FromCsv'): gmfs_by_imt}