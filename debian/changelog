--- conflicted
+++ resolved
@@ -1,7 +1,5 @@
   [Michele Simionato]
-<<<<<<< HEAD
   * Experimental support for the Grid Engine
-=======
   * Fixed the serialization to HDF5 of nonparametric ruptures
 
   [Paolo Tormene]
@@ -10,7 +8,6 @@
 
   [Michele Simionato]
   * Added input checks to the GmfComputer
->>>>>>> 2534b513
   * Fixed bug when splitting area sources into point sources for
     YoungsCoppersmith1985MFD
   * Added a method `hdf5.File.save` to save node dictionaries in HDF5 format
