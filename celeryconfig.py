# -*- coding: utf-8 -*-
# vim: tabstop=4 shiftwidth=4 softtabstop=4

# Copyright (c) 2010-2011, GEM Foundation.
#
# OpenQuake is free software: you can redistribute it and/or modify
# it under the terms of the GNU Lesser General Public License version 3
# only, as published by the Free Software Foundation.
#
# OpenQuake is distributed in the hope that it will be useful,
# but WITHOUT ANY WARRANTY; without even the implied warranty of
# MERCHANTABILITY or FITNESS FOR A PARTICULAR PURPOSE.  See the
# GNU Lesser General Public License version 3 for more details
# (a copy is included in the LICENSE file that accompanied this code).
#
# You should have received a copy of the GNU Lesser General Public License
# version 3 along with OpenQuake.  If not, see
# <http://www.gnu.org/licenses/lgpl-3.0.txt> for a copy of the LGPLv3 License.


"""
Config for all installed OpenQuake binaries and modules.
Should be installed by setup.py into /etc/openquake
eventually.
"""

import os
import sys

from openquake.utils import config


config.abort_if_no_config_available()

sys.path.insert(0, os.path.dirname(__file__))

amqp = config.get_section("amqp")

BROKER_HOST = amqp.get("host")
BROKER_PORT = int(amqp.get("port"))
BROKER_USER = amqp.get("user")
BROKER_PASSWORD = amqp.get("password")
BROKER_VHOST = amqp.get("vhost")

CELERY_RESULT_BACKEND = "amqp"


CELERY_IMPORTS = (
<<<<<<< HEAD
    "openquake.risk.job",
    "openquake.hazard.disagg.core",
    "openquake.hazard.disagg.subsets",
    "openquake.hazard.opensha",
    "openquake.hazard.uhs.core",
    "tests.utils.tasks")
=======
    "openquake.hazard.disagg.core", "openquake.hazard.disagg.subsets",
    "openquake.hazard.opensha", "openquake.hazard.uhs.core",
    "openquake.risk.job.general", "tests.utils.tasks")
>>>>>>> a77266b9

os.environ["DJANGO_SETTINGS_MODULE"] = "openquake.settings"<|MERGE_RESOLUTION|>--- conflicted
+++ resolved
@@ -46,17 +46,11 @@
 
 
 CELERY_IMPORTS = (
-<<<<<<< HEAD
-    "openquake.risk.job",
     "openquake.hazard.disagg.core",
     "openquake.hazard.disagg.subsets",
     "openquake.hazard.opensha",
     "openquake.hazard.uhs.core",
+    "openquake.risk.job.general",
     "tests.utils.tasks")
-=======
-    "openquake.hazard.disagg.core", "openquake.hazard.disagg.subsets",
-    "openquake.hazard.opensha", "openquake.hazard.uhs.core",
-    "openquake.risk.job.general", "tests.utils.tasks")
->>>>>>> a77266b9
 
 os.environ["DJANGO_SETTINGS_MODULE"] = "openquake.settings"